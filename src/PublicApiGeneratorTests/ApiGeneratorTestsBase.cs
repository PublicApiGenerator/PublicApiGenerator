--- conflicted
+++ resolved
@@ -17,16 +17,12 @@
 
     protected void AssertPublicApi(Type type, string expectedOutput)
     {
-<<<<<<< HEAD
         AssertPublicApi(type, expectedOutput, _ => { });
-=======
-        AssertPublicApi([type], expectedOutput, options);
->>>>>>> a4885871
     }
 
     protected void AssertPublicApi(Type type, string expectedOutput, Action<ApiGeneratorOptions> configure)
     {
-        AssertPublicApi(new[] { type }, expectedOutput, configure);
+        AssertPublicApi([type], expectedOutput, configure);
     }
 
     protected void AssertPublicApi(Type[] types, string expectedOutput)
