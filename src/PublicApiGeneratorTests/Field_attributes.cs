--- conflicted
+++ resolved
@@ -160,14 +160,6 @@
         [Fact]
         public void Should_skip_excluded_attributes()
         {
-<<<<<<< HEAD
-=======
-            var options = new DefaultApiGeneratorOptions
-            {
-                ExcludeAttributes = ["PublicApiGeneratorTests.Examples.Attribute_MM", "PublicApiGeneratorTests.Examples.Attribute_ZZ"]
-            };
-
->>>>>>> a4885871
             AssertPublicApi<FieldWithMultipleAttributes>(
                 @"namespace PublicApiGeneratorTests.Examples
 {
@@ -177,7 +169,7 @@
         public string Value;
         public FieldWithMultipleAttributes() { }
     }
-}", opt => opt.ExcludeAttributes = new[] { "PublicApiGeneratorTests.Examples.Attribute_MM", "PublicApiGeneratorTests.Examples.Attribute_ZZ" });
+}", opt => opt.ExcludeAttributes = ["PublicApiGeneratorTests.Examples.Attribute_MM", "PublicApiGeneratorTests.Examples.Attribute_ZZ"]);
         }
     }
 
