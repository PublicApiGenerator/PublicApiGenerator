<Project Sdk="Microsoft.NET.Sdk">

  <PropertyGroup>
    <TargetFrameworks>netcoreapp3.1;net6.0;net7.0;net8.0;net472</TargetFrameworks>
    <NoWarn>$(NoWarn);CS0618;CS0067;CS8597;CS8603;CS8618;CS8653;IDE0051;IDE0060;IDE1006</NoWarn>
    <!--
    CS0618 Class obsolete
    CS0067  The event 'event' is never used
    CS8597 Thrown value may be null
    CS8603  Possible null reference return.
    CS8618 Non-nullable field 'Data' is uninitialized. Consider declaring the field as nullable.
    IDE0051 Private member 'SomeTest.Should_XXX' is unused.
    IDE0060 Remove unused parameter 'name' if it is not part of a shipped public API
    IDE1006 Naming rule violation: These words must begin with upper case characters
    -->
    <AllowUnsafeBlocks>true</AllowUnsafeBlocks>
    <!--TODO: fix nullability warnings-->
    <WarningsNotAsErrors>$(WarningsNotAsErrors);CS8601;CS8625;CS8714</WarningsNotAsErrors>
    <IsPackable>false</IsPackable>
  </PropertyGroup>

  <ItemGroup>
    <ProjectReference Include="..\PublicApiGenerator\PublicApiGenerator.csproj" />
  </ItemGroup>

  <ItemGroup>
    <PackageReference Include="Microsoft.NET.Test.Sdk" Version="17.9.0" />
<<<<<<< HEAD
    <PackageReference Include="xunit" Version="2.7.0" />
    <PackageReference Include="xunit.runner.visualstudio" Version="2.8.0" NoWarn="NU1701">
=======
    <PackageReference Include="xunit" Version="2.8.0" />
    <PackageReference Include="xunit.runner.visualstudio" Version="2.5.7" NoWarn="NU1701">
>>>>>>> d80ee8b9
      <PrivateAssets>all</PrivateAssets>
      <IncludeAssets>runtime; build; native; contentfiles; analyzers</IncludeAssets>
    </PackageReference>
    <PackageReference Include="coverlet.collector" Version="6.0.2">
      <PrivateAssets>all</PrivateAssets>
      <IncludeAssets>runtime; build; native; contentfiles; analyzers; buildtransitive</IncludeAssets>
    </PackageReference>
    <PackageReference Include="PolySharp" Version="1.14.1">
      <PrivateAssets>all</PrivateAssets>
      <IncludeAssets>runtime; build; native; contentfiles; analyzers; buildtransitive</IncludeAssets>
    </PackageReference>
    <PackageReference Include="Shouldly" Version="4.2.1" />
  </ItemGroup>

  <ItemGroup>
    <Using Include="Xunit" />
  </ItemGroup>

</Project><|MERGE_RESOLUTION|>--- conflicted
+++ resolved
@@ -25,13 +25,8 @@
 
   <ItemGroup>
     <PackageReference Include="Microsoft.NET.Test.Sdk" Version="17.9.0" />
-<<<<<<< HEAD
-    <PackageReference Include="xunit" Version="2.7.0" />
+    <PackageReference Include="xunit" Version="2.8.0" />
     <PackageReference Include="xunit.runner.visualstudio" Version="2.8.0" NoWarn="NU1701">
-=======
-    <PackageReference Include="xunit" Version="2.8.0" />
-    <PackageReference Include="xunit.runner.visualstudio" Version="2.5.7" NoWarn="NU1701">
->>>>>>> d80ee8b9
       <PrivateAssets>all</PrivateAssets>
       <IncludeAssets>runtime; build; native; contentfiles; analyzers</IncludeAssets>
     </PackageReference>
