using PublicApiGeneratorTests.Examples;

namespace PublicApiGeneratorTests
{
    public class Method_return_value_attributes : ApiGeneratorTestsBase
    {
        [Fact]
        public void Should_add_attribute_with_no_parameters()
        {
            AssertPublicApi<MethodReturnValueWithSimpleAttribute>(
@"namespace PublicApiGeneratorTests.Examples
{
    public class MethodReturnValueWithSimpleAttribute
    {
        public MethodReturnValueWithSimpleAttribute() { }
        [return: PublicApiGeneratorTests.Examples.Simple]
        public void Method() { }
    }
}");
        }

        [Fact]
        public void Should_add_attribute_with_positional_parameters()
        {
            AssertPublicApi<MethodReturnValuesWithAttributeWithPositionalParameters>(
@"namespace PublicApiGeneratorTests.Examples
{
    public class MethodReturnValuesWithAttributeWithPositionalParameters
    {
        public MethodReturnValuesWithAttributeWithPositionalParameters() { }
        [return: PublicApiGeneratorTests.Examples.AttributeWithPositionalParameters1(""Hello"")]
        public void Method1() { }
        [return: PublicApiGeneratorTests.Examples.AttributeWithPositionalParameters2(42)]
        public void Method2() { }
        [return: PublicApiGeneratorTests.Examples.AttributeWithMultiplePositionalParameters(42, ""Hello world"")]
        public void Method3() { }
    }
}");
        }

        [Fact]
        public void Should_add_attribute_with_named_parameters()
        {
            AssertPublicApi<MethodReturnValuesWithAttributeWithNamedParameters>(
@"namespace PublicApiGeneratorTests.Examples
{
    public class MethodReturnValuesWithAttributeWithNamedParameters
    {
        public MethodReturnValuesWithAttributeWithNamedParameters() { }
        [return: PublicApiGeneratorTests.Examples.AttributeWithNamedParameter(StringValue=""Hello"")]
        public void Method1() { }
        [return: PublicApiGeneratorTests.Examples.AttributeWithNamedParameter(IntValue=42)]
        public void Method2() { }
    }
}");
        }

        [Fact]
        public void Should_add_multiple_named_parameters_in_alphabetical_order()
        {
            AssertPublicApi<MethodReturnValueWithAttributeWithMultipleNamedParameters>(
@"namespace PublicApiGeneratorTests.Examples
{
    public class MethodReturnValueWithAttributeWithMultipleNamedParameters
    {
        public MethodReturnValueWithAttributeWithMultipleNamedParameters() { }
        [return: PublicApiGeneratorTests.Examples.AttributeWithNamedParameter(IntValue=42, StringValue=""Hello world"")]
        public void Method() { }
    }
}");
        }

        [Fact]
        public void Should_add_attribute_with_both_named_and_positional_parameters()
        {
            AssertPublicApi<MethodReturnValueWithAttributeWithBothNamedAndPositionalParameters>(
@"namespace PublicApiGeneratorTests.Examples
{
    public class MethodReturnValueWithAttributeWithBothNamedAndPositionalParameters
    {
        public MethodReturnValueWithAttributeWithBothNamedAndPositionalParameters() { }
        [return: PublicApiGeneratorTests.Examples.AttributeWithNamedAndPositionalParameter(42, ""Hello world"", IntValue=13, StringValue=""Thingy"")]
        public void Method() { }
    }
}");
        }

        [Fact]
        public void Should_expand_enum_flags()
        {
            AssertPublicApi<MethodReturnValueWithAttributeWithEnumFlags>(
@"namespace PublicApiGeneratorTests.Examples
{
    public class MethodReturnValueWithAttributeWithEnumFlags
    {
        public MethodReturnValueWithAttributeWithEnumFlags() { }
        [return: PublicApiGeneratorTests.Examples.AttributeWithEnumFlags(PublicApiGeneratorTests.Examples.EnumWithFlags.One | PublicApiGeneratorTests.Examples.EnumWithFlags.Two | PublicApiGeneratorTests.Examples.EnumWithFlags.Three)]
        public void Method() { }
    }
}");
        }

        [Fact]
        public void Should_add_multiple_attributes_in_alphabetical_order()
        {
            AssertPublicApi<MethodReturnValueWithMultipleAttributes>(
@"namespace PublicApiGeneratorTests.Examples
{
    public class MethodReturnValueWithMultipleAttributes
    {
        public MethodReturnValueWithMultipleAttributes() { }
        [return: PublicApiGeneratorTests.Examples.Attribute_AA]
        [return: PublicApiGeneratorTests.Examples.Attribute_MM]
        [return: PublicApiGeneratorTests.Examples.Attribute_ZZ]
        public void Method() { }
    }
}");
        }

        [Fact]
        public void Should_order_return_and_method_attributes_correctly()
        {
            AssertPublicApi<MethodWithAttributesOnMethodAndReturnValue>(
@"namespace PublicApiGeneratorTests.Examples
{
    public class MethodWithAttributesOnMethodAndReturnValue
    {
        public MethodWithAttributesOnMethodAndReturnValue() { }
        [PublicApiGeneratorTests.Examples.Simple]
        [return: PublicApiGeneratorTests.Examples.Simple]
        public void Method() { }
    }
}");
        }

        [Fact]
        public void Should_skip_excluded_attribute()
        {
<<<<<<< HEAD
=======
            var options = new DefaultApiGeneratorOptions
            {
                ExcludeAttributes = ["PublicApiGeneratorTests.Examples.AttributeWithNamedParameterAttribute"]
            };

>>>>>>> a4885871
            AssertPublicApi<MethodReturnValueWithAttributeWithMultipleNamedParameters>(
                @"namespace PublicApiGeneratorTests.Examples
{
    public class MethodReturnValueWithAttributeWithMultipleNamedParameters
    {
        public MethodReturnValueWithAttributeWithMultipleNamedParameters() { }
        public void Method() { }
    }
}", opt => opt.ExcludeAttributes = new[] { "PublicApiGeneratorTests.Examples.AttributeWithNamedParameterAttribute" });
        }
    }

    namespace Examples
    {
        public class MethodReturnValueWithSimpleAttribute
        {
            [return: SimpleAttribute]
            public void Method()
            {
            }
        }

        public class MethodReturnValuesWithAttributeWithPositionalParameters
        {
            [return: AttributeWithPositionalParameters1("Hello")]
            public void Method1()
            {
            }

            [return: AttributeWithPositionalParameters2(42)]
            public void Method2()
            {
            }

            [return: AttributeWithMultiplePositionalParameters(42, "Hello world")]
            public void Method3()
            {
            }
        }

        public class MethodReturnValuesWithAttributeWithNamedParameters
        {
            [return: AttributeWithNamedParameter(StringValue = "Hello")]
            public void Method1()
            {
            }

            [return: AttributeWithNamedParameter(IntValue = 42)]
            public void Method2()
            {
            }
        }

        public class MethodReturnValueWithAttributeWithMultipleNamedParameters
        {
            [return: AttributeWithNamedParameter(StringValue = "Hello world", IntValue = 42)]
            public void Method()
            {
            }
        }

        public class MethodReturnValueWithAttributeWithBothNamedAndPositionalParameters
        {
            [return: AttributeWithNamedAndPositionalParameter(42, "Hello world", StringValue = "Thingy", IntValue = 13)]
            public void Method()
            {
            }
        }

        public class MethodReturnValueWithAttributeWithEnumFlags
        {
            [return: AttributeWithEnumFlags(EnumWithFlags.One | EnumWithFlags.Two | EnumWithFlags.Three)]
            public void Method()
            {
            }
        }

        public class MethodReturnValueWithMultipleAttributes
        {
            [return: Attribute_ZZ]
            [return: Attribute_MM]
            [return: Attribute_AA]
            public void Method()
            {
            }
        }

        public class MethodWithAttributesOnMethodAndReturnValue
        {
            [SimpleAttribute]
            [return: SimpleAttribute]
            public void Method()
            {
            }
        }
    }
}<|MERGE_RESOLUTION|>--- conflicted
+++ resolved
@@ -136,14 +136,6 @@
         [Fact]
         public void Should_skip_excluded_attribute()
         {
-<<<<<<< HEAD
-=======
-            var options = new DefaultApiGeneratorOptions
-            {
-                ExcludeAttributes = ["PublicApiGeneratorTests.Examples.AttributeWithNamedParameterAttribute"]
-            };
-
->>>>>>> a4885871
             AssertPublicApi<MethodReturnValueWithAttributeWithMultipleNamedParameters>(
                 @"namespace PublicApiGeneratorTests.Examples
 {
@@ -152,7 +144,7 @@
         public MethodReturnValueWithAttributeWithMultipleNamedParameters() { }
         public void Method() { }
     }
-}", opt => opt.ExcludeAttributes = new[] { "PublicApiGeneratorTests.Examples.AttributeWithNamedParameterAttribute" });
+}", opt => opt.ExcludeAttributes = ["PublicApiGeneratorTests.Examples.AttributeWithNamedParameterAttribute"]);
         }
     }
 
