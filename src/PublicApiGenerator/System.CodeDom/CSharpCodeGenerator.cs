﻿// Licensed to the .NET Foundation under one or more agreements.
// The .NET Foundation licenses this file to you under the MIT license.

#pragma warning disable

using System;
using System.CodeDom;
using System.CodeDom.Compiler;
using System.Collections.Generic;
using System.Diagnostics;
using System.Globalization;
using System.IO;
using System.Reflection;
using System.Text;
using PublicApiGenerator;

namespace Microsoft.CSharp
{
    internal sealed partial class CSharpCodeGenerator : ICodeCompiler, ICodeGenerator
    {
        private static readonly char[] s_periodArray = new char[] { '.' };

        private ExposedTabStringIndentedTextWriter _output;
        private CodeGeneratorOptions _options;
        private CodeTypeDeclaration _currentClass;
        private CodeTypeMember _currentMember;
        private bool _inNestedBinary;

        private const int ParameterMultilineThreshold = 15;
        private const int MaxLineLength = 80;
        private const GeneratorSupport LanguageSupport = GeneratorSupport.ArraysOfArrays |
                                                         GeneratorSupport.EntryPointMethod |
                                                         GeneratorSupport.GotoStatements |
                                                         GeneratorSupport.MultidimensionalArrays |
                                                         GeneratorSupport.StaticConstructors |
                                                         GeneratorSupport.TryCatchStatements |
                                                         GeneratorSupport.ReturnTypeAttributes |
                                                         GeneratorSupport.AssemblyAttributes |
                                                         GeneratorSupport.DeclareValueTypes |
                                                         GeneratorSupport.DeclareEnums |
                                                         GeneratorSupport.DeclareEvents |
                                                         GeneratorSupport.DeclareDelegates |
                                                         GeneratorSupport.DeclareInterfaces |
                                                         GeneratorSupport.ParameterAttributes |
                                                         GeneratorSupport.ReferenceParameters |
                                                         GeneratorSupport.ChainedConstructorArguments |
                                                         GeneratorSupport.NestedTypes |
                                                         GeneratorSupport.MultipleInterfaceMembers |
                                                         GeneratorSupport.PublicStaticMembers |
                                                         GeneratorSupport.ComplexExpressions |
                                                         GeneratorSupport.Win32Resources |
                                                         GeneratorSupport.Resources |
                                                         GeneratorSupport.PartialTypes |
                                                         GeneratorSupport.GenericTypeReference |
                                                         GeneratorSupport.GenericTypeDeclaration |
                                                         GeneratorSupport.DeclareIndexerProperties;

        private readonly ApiGeneratorOptions _apiGeneratorOptions;

        public CSharpCodeGenerator(ApiGeneratorOptions options)
        {
            _apiGeneratorOptions = options;
        }

        private bool _generatingForLoop;

        private static string FileExtension => ".cs";

        private static string CompilerName => "csc.exe";

        private string CurrentTypeName => _currentClass != null ? _currentClass.Name : "<% unknown %>";

        private int Indent
        {
            get => _output.Indent;
            set => _output.Indent = value;
        }

        private bool IsCurrentInterface => _currentClass != null && !(_currentClass is CodeTypeDelegate) ? _currentClass.IsInterface : false;

        private bool IsCurrentClass => _currentClass != null && !(_currentClass is CodeTypeDelegate) ? _currentClass.IsClass : false;

        private bool IsCurrentStruct => _currentClass != null && !(_currentClass is CodeTypeDelegate) ? _currentClass.IsStruct : false;

        private bool IsCurrentEnum => _currentClass != null && !(_currentClass is CodeTypeDelegate) ? _currentClass.IsEnum : false;

        private bool IsCurrentDelegate => _currentClass != null && _currentClass is CodeTypeDelegate;

        private static string NullToken => "null";

        private ExposedTabStringIndentedTextWriter Output => _output;

        private string QuoteSnippetStringCStyle(string value)
        {
            var b = new StringBuilder(value.Length + 5);

            var indentObj = new Indentation(_output, Indent + 1);

            b.Append('\"');

            bool isStringMultiline = false;
            int i = 0;
            while (i < value.Length)
            {
                switch (value[i])
                {
                    case '\r':
                        b.Append("\\r");
                        break;
                    case '\t':
                        b.Append("\\t");
                        break;
                    case '\"':
                        b.Append("\\\"");
                        break;
                    case '\'':
                        b.Append("\\\'");
                        break;
                    case '\\':
                        b.Append("\\\\");
                        break;
                    case '\0':
                        b.Append("\\0");
                        break;
                    case '\n':
                        b.Append("\\n");
                        break;
                    case '\u2028':
                    case '\u2029':
                    case '\u0085':
                        AppendEscapedChar(b, value[i]);
                        break;

                    default:
                        b.Append(value[i]);
                        break;
                }

                if (i > 0 && i % MaxLineLength == 0)
                {
                    // If current character is a high surrogate and the following
                    // character is a low surrogate, don't break them.
                    // Otherwise when we write the string to a file, we might lose
                    // the characters.
                    if (char.IsHighSurrogate(value[i]) && (i < value.Length - 1) && char.IsLowSurrogate(value[i + 1]))
                    {
                        b.Append(value[++i]);
                    }

                    if (i != value.Length - 1)
                    {
                        b.Append("\" +");
                        b.Append(Environment.NewLine);
                        b.Append(indentObj.IndentationString);
                        b.Append('\"');
                        isStringMultiline = true;
                    }
                }
                ++i;
            }

            b.Append('\"');

            if (isStringMultiline)
            {
                // https://github.com/PublicApiGenerator/PublicApiGenerator/issues/410
                // b.Insert(0, '(');
                // b.Append(')');
            }

            return b.ToString();
        }

        private static string QuoteSnippetStringVerbatimStyle(string value)
        {
            var b = new StringBuilder(value.Length + 5);

            b.Append("@\"");

            for (int i = 0; i < value.Length; i++)
            {
                if (value[i] == '\"')
                    b.Append("\"\"");
                else
                    b.Append(value[i]);
            }

            b.Append('\"');

            return b.ToString();
        }

        private string QuoteSnippetString(string value)
        {
            // If the string is short, use C style quoting (e.g "\r\n")
            // Also do it if it is too long to fit in one line
            // If the string contains '\0', verbatim style won't work.
#pragma warning disable CA2249 // Consider using 'string.Contains' instead of 'string.IndexOf'
            if (value.Length < 256 || value.Length > 1500 || (value.IndexOf('\0') != -1)) // string.Contains(char) is .NetCore2.1+ specific
                return QuoteSnippetStringCStyle(value);
#pragma warning restore CA2249

            // Otherwise, use 'verbatim' style quoting (e.g. @"foo")
            return QuoteSnippetStringVerbatimStyle(value);
        }

        private void ContinueOnNewLine(string st) => Output.WriteLine(st);

        private void OutputIdentifier(string ident) => Output.Write(CreateEscapedIdentifier(ident));

        private void OutputType(CodeTypeReference typeRef) => Output.Write(GetTypeOutput(typeRef));

        private void GenerateArrayCreateExpression(CodeArrayCreateExpression e)
        {
            Output.Write("new ");

            CodeExpressionCollection init = e.Initializers;
            if (init.Count > 0)
            {
                OutputType(e.CreateType);
                if (e.CreateType.ArrayRank == 0)
                {
                    // Unfortunately, many clients are already calling this without array
                    // types. This will allow new clients to correctly use the array type and
                    // not break existing clients. For VNext, stop doing this.
                    Output.Write("[]");
                }
                Output.WriteLine(" {");
                Indent++;
                OutputExpressionList(init, newlineBetweenItems: true);
                Indent--;
                Output.Write('}');
            }
            else
            {
                Output.Write(GetBaseTypeOutput(e.CreateType));

                Output.Write('[');
                if (e.SizeExpression != null)
                {
                    GenerateExpression(e.SizeExpression);
                }
                else
                {
                    Output.Write(e.Size);
                }
                Output.Write(']');

                int nestedArrayDepth = NestedArrayDepth(e.CreateType);
                for (int i = 0; i < nestedArrayDepth - 1; i++)
                {
                    Output.Write("[]");
                }
            }
        }

<<<<<<< HEAD
=======
        // This method was added because CodeTypeReference.NestedArrayDepth property is internal
        // internal int NestedArrayDepth => ArrayElementType == null ? 0 : 1 + ArrayElementType.NestedArrayDepth;
>>>>>>> 348040ff
        private static int NestedArrayDepth(CodeTypeReference r) => r.ArrayElementType == null ? 0 : 1 + NestedArrayDepth(r.ArrayElementType);

        private void GenerateBaseReferenceExpression() => Output.Write("base");

        private void GenerateBinaryOperatorExpression(CodeBinaryOperatorExpression e)
        {
            bool indentedExpression = false;
            Output.Write('(');

            GenerateExpression(e.Left);
            Output.Write(' ');

            if (e.Left is CodeBinaryOperatorExpression || e.Right is CodeBinaryOperatorExpression)
            {
                // In case the line gets too long with nested binary operators, we need to output them on
                // different lines. However we want to indent them to maintain readability, but this needs
                // to be done only once;
                if (!_inNestedBinary)
                {
                    indentedExpression = true;
                    _inNestedBinary = true;
                    Indent += 3;
                }
                ContinueOnNewLine("");
            }

            OutputOperator(e.Operator);

            Output.Write(' ');
            GenerateExpression(e.Right);

            Output.Write(')');
            if (indentedExpression)
            {
                Indent -= 3;
                _inNestedBinary = false;
            }
        }

        private void GenerateCastExpression(CodeCastExpression e)
        {
            Output.Write("((");
            OutputType(e.TargetType);
            Output.Write(")(");
            GenerateExpression(e.Expression);
            Output.Write("))");
        }

        private void GenerateDefaultValueExpression(CodeDefaultValueExpression e)
        {
            Output.Write("default(");
            OutputType(e.Type);
            Output.Write(')');
        }

        private void GenerateDelegateCreateExpression(CodeDelegateCreateExpression e)
        {
            Output.Write("new ");
            OutputType(e.DelegateType);
            Output.Write('(');
            GenerateExpression(e.TargetObject);
            Output.Write('.');
            OutputIdentifier(e.MethodName);
            Output.Write(')');
        }

        private void GenerateEvents(CodeTypeDeclaration e)
        {
            foreach (CodeTypeMember current in e.Members)
            {
                if (current is CodeMemberEvent)
                {
                    _currentMember = current;

                    if (_options.BlankLinesBetweenMembers)
                    {
                        Output.WriteLine();
                    }
                    if (_currentMember.StartDirectives.Count > 0)
                    {
                        GenerateDirectives(_currentMember.StartDirectives);
                    }
                    GenerateCommentStatements(_currentMember.Comments);
                    CodeMemberEvent imp = (CodeMemberEvent)current;
                    if (imp.LinePragma != null) GenerateLinePragmaStart(imp.LinePragma);
                    GenerateEvent(imp);
                    if (imp.LinePragma != null) GenerateLinePragmaEnd();
                    if (_currentMember.EndDirectives.Count > 0)
                    {
                        GenerateDirectives(_currentMember.EndDirectives);
                    }
                }
            }
        }

        private void GenerateFields(CodeTypeDeclaration e)
        {
            foreach (CodeTypeMember current in e.Members)
            {
                if (current is CodeMemberField)
                {
                    _currentMember = current;

                    if (_options.BlankLinesBetweenMembers)
                    {
                        Output.WriteLine();
                    }
                    if (_currentMember.StartDirectives.Count > 0)
                    {
                        GenerateDirectives(_currentMember.StartDirectives);
                    }
                    GenerateCommentStatements(_currentMember.Comments);
                    CodeMemberField imp = (CodeMemberField)current;
                    if (imp.LinePragma != null) GenerateLinePragmaStart(imp.LinePragma);
                    GenerateField(imp);
                    if (imp.LinePragma != null) GenerateLinePragmaEnd();
                    if (_currentMember.EndDirectives.Count > 0)
                    {
                        GenerateDirectives(_currentMember.EndDirectives);
                    }
                }
            }
        }

        private void GenerateFieldReferenceExpression(CodeFieldReferenceExpression e)
        {
            if (e.TargetObject != null)
            {
                GenerateExpression(e.TargetObject);
                Output.Write('.');
            }
            OutputIdentifier(e.FieldName);
        }

        private void GenerateArgumentReferenceExpression(CodeArgumentReferenceExpression e) =>
            OutputIdentifier(e.ParameterName);

        private void GenerateVariableReferenceExpression(CodeVariableReferenceExpression e) =>
            OutputIdentifier(e.VariableName);

        private void GenerateIndexerExpression(CodeIndexerExpression e)
        {
            GenerateExpression(e.TargetObject);
            Output.Write('[');
            bool first = true;
            foreach (CodeExpression exp in e.Indices)
            {
                if (first)
                {
                    first = false;
                }
                else
                {
                    Output.Write(", ");
                }
                GenerateExpression(exp);
            }
            Output.Write(']');
        }

        private void GenerateArrayIndexerExpression(CodeArrayIndexerExpression e)
        {
            GenerateExpression(e.TargetObject);
            Output.Write('[');
            bool first = true;
            foreach (CodeExpression exp in e.Indices)
            {
                if (first)
                {
                    first = false;
                }
                else
                {
                    Output.Write(", ");
                }
                GenerateExpression(exp);
            }
            Output.Write(']');
        }

        private void GenerateSnippetCompileUnit(CodeSnippetCompileUnit e)
        {
            GenerateDirectives(e.StartDirectives);

            if (e.LinePragma != null) GenerateLinePragmaStart(e.LinePragma);
            Output.WriteLine(e.Value);
            if (e.LinePragma != null) GenerateLinePragmaEnd();

            if (e.EndDirectives.Count > 0)
            {
                GenerateDirectives(e.EndDirectives);
            }
        }

        private void GenerateSnippetExpression(CodeSnippetExpression e)
        {
            Output.Write(e.Value);
        }

        private void GenerateMethodInvokeExpression(CodeMethodInvokeExpression e)
        {
            GenerateMethodReferenceExpression(e.Method);
            Output.Write('(');
            OutputExpressionList(e.Parameters);
            Output.Write(')');
        }

        private void GenerateMethodReferenceExpression(CodeMethodReferenceExpression e)
        {
            if (e.TargetObject != null)
            {
                if (e.TargetObject is CodeBinaryOperatorExpression)
                {
                    Output.Write('(');
                    GenerateExpression(e.TargetObject);
                    Output.Write(')');
                }
                else
                {
                    GenerateExpression(e.TargetObject);
                }
                Output.Write('.');
            }
            OutputIdentifier(e.MethodName);

            if (e.TypeArguments.Count > 0)
            {
                Output.Write(GetTypeArgumentsOutput(e.TypeArguments));
            }
        }

        private static bool GetUserData(CodeObject e, string property, bool defaultValue)
        {
            object o = e.UserData[property];
            if (o != null && o is bool)
            {
                return (bool)o;
            }
            return defaultValue;
        }

        private void GenerateNamespace(CodeNamespace e)
        {
            GenerateCommentStatements(e.Comments);
            GenerateNamespaceStart(e);

            if (GetUserData(e, "GenerateImports", true))
            {
                GenerateNamespaceImports(e);
            }

            Output.WriteLine();

            GenerateTypes(e);
            GenerateNamespaceEnd(e);
        }

        private void GenerateStatement(CodeStatement e)
        {
            if (e is null)
            {
                throw new ArgumentNullException(nameof(e));
            }

            if (e.StartDirectives.Count > 0)
            {
                GenerateDirectives(e.StartDirectives);
            }

            if (e.LinePragma != null)
            {
                GenerateLinePragmaStart(e.LinePragma);
            }

            if (e is CodeCommentStatement)
            {
                GenerateCommentStatement((CodeCommentStatement)e);
            }
            else if (e is CodeMethodReturnStatement)
            {
                GenerateMethodReturnStatement((CodeMethodReturnStatement)e);
            }
            else if (e is CodeConditionStatement)
            {
                GenerateConditionStatement((CodeConditionStatement)e);
            }
            else if (e is CodeTryCatchFinallyStatement)
            {
                GenerateTryCatchFinallyStatement((CodeTryCatchFinallyStatement)e);
            }
            else if (e is CodeAssignStatement)
            {
                GenerateAssignStatement((CodeAssignStatement)e);
            }
            else if (e is CodeExpressionStatement)
            {
                GenerateExpressionStatement((CodeExpressionStatement)e);
            }
            else if (e is CodeIterationStatement)
            {
                GenerateIterationStatement((CodeIterationStatement)e);
            }
            else if (e is CodeThrowExceptionStatement)
            {
                GenerateThrowExceptionStatement((CodeThrowExceptionStatement)e);
            }
            else if (e is CodeSnippetStatement)
            {
                // Don't indent snippet statements, in order to preserve the column
                // information from the original code.  This improves the debugging
                // experience.
                int savedIndent = Indent;
                Indent = 0;

                GenerateSnippetStatement((CodeSnippetStatement)e);

                // Restore the indent
                Indent = savedIndent;
            }
            else if (e is CodeVariableDeclarationStatement)
            {
                GenerateVariableDeclarationStatement((CodeVariableDeclarationStatement)e);
            }
            else if (e is CodeAttachEventStatement)
            {
                GenerateAttachEventStatement((CodeAttachEventStatement)e);
            }
            else if (e is CodeRemoveEventStatement)
            {
                GenerateRemoveEventStatement((CodeRemoveEventStatement)e);
            }
            else if (e is CodeGotoStatement)
            {
                GenerateGotoStatement((CodeGotoStatement)e);
            }
            else if (e is CodeLabeledStatement)
            {
                GenerateLabeledStatement((CodeLabeledStatement)e);
            }
            else
            {
                throw new ArgumentException(SR.Format(SR.InvalidElementType, e.GetType().FullName), nameof(e));
            }

            if (e.LinePragma != null)
            {
                GenerateLinePragmaEnd();
            }
            if (e.EndDirectives.Count > 0)
            {
                GenerateDirectives(e.EndDirectives);
            }
        }

        private void GenerateStatements(CodeStatementCollection stmts)
        {
            foreach (CodeStatement stmt in stmts)
            {
                ((ICodeGenerator)this).GenerateCodeFromStatement(stmt, _output.InnerWriter, _options);
            }
        }

        private void GenerateNamespaceImports(CodeNamespace e)
        {
            foreach (CodeNamespaceImport imp in e.Imports)
            {
                if (imp.LinePragma != null) GenerateLinePragmaStart(imp.LinePragma);
                GenerateNamespaceImport(imp);
                if (imp.LinePragma != null) GenerateLinePragmaEnd();
            }
        }

        private void GenerateEventReferenceExpression(CodeEventReferenceExpression e)
        {
            if (e.TargetObject != null)
            {
                GenerateExpression(e.TargetObject);
                Output.Write('.');
            }
            OutputIdentifier(e.EventName);
        }

        private void GenerateDelegateInvokeExpression(CodeDelegateInvokeExpression e)
        {
            if (e.TargetObject != null)
            {
                GenerateExpression(e.TargetObject);
            }
            Output.Write('(');
            OutputExpressionList(e.Parameters);
            Output.Write(')');
        }

        private void GenerateObjectCreateExpression(CodeObjectCreateExpression e)
        {
            Output.Write("new ");
            OutputType(e.CreateType);
            Output.Write('(');
            OutputExpressionList(e.Parameters);
            Output.Write(')');
        }

        private void GeneratePrimitiveExpression(CodePrimitiveExpression e)
        {
            if (e.Value is char)
            {
                GeneratePrimitiveChar((char)e.Value);
            }
            else if (e.Value is sbyte)
            {
                // C# has no literal marker for types smaller than Int32
                Output.Write(((sbyte)e.Value).ToString(CultureInfo.InvariantCulture));
            }
            else if (e.Value is ushort)
            {
                // C# has no literal marker for types smaller than Int32, and you will
                // get a conversion error if you use "u" here.
                Output.Write(((ushort)e.Value).ToString(CultureInfo.InvariantCulture));
            }
            else if (e.Value is uint)
            {
                Output.Write(((uint)e.Value).ToString(CultureInfo.InvariantCulture));
                Output.Write('u');
            }
            else if (e.Value is ulong)
            {
                Output.Write(((ulong)e.Value).ToString(CultureInfo.InvariantCulture));
                Output.Write("ul");
            }
            else if (e.Value == null)
            {
                Output.Write(NullToken);
            }
            else if (e.Value is string)
            {
                Output.Write(QuoteSnippetString((string)e.Value));
            }
            else if (e.Value is byte)
            {
                Output.Write(((byte)e.Value).ToString(CultureInfo.InvariantCulture));
            }
            else if (e.Value is short)
            {
                Output.Write(((short)e.Value).ToString(CultureInfo.InvariantCulture));
            }
            else if (e.Value is int)
            {
                Output.Write(((int)e.Value).ToString(CultureInfo.InvariantCulture));
            }
            else if (e.Value is long)
            {
                Output.Write(((long)e.Value).ToString(CultureInfo.InvariantCulture));
            }
            else if (e.Value is float)
            {
                GenerateSingleFloatValue((float)e.Value);
            }
            else if (e.Value is double)
            {
                GenerateDoubleValue((double)e.Value);
            }
            else if (e.Value is decimal)
            {
                GenerateDecimalValue((decimal)e.Value);
            }
            else if (e.Value is bool)
            {
                if ((bool)e.Value)
                {
                    Output.Write("true");
                }
                else
                {
                    Output.Write("false");
                }
            }
            else
            {
                throw new ArgumentException(SR.Format(SR.InvalidPrimitiveType, e.Value.GetType()), nameof(e));
            }
        }

        private void GeneratePrimitiveChar(char c)
        {
            Output.Write('\'');
            switch (c)
            {
                case '\r':
                    Output.Write("\\r");
                    break;
                case '\t':
                    Output.Write("\\t");
                    break;
                case '\"':
                    Output.Write("\\\"");
                    break;
                case '\'':
                    Output.Write("\\\'");
                    break;
                case '\\':
                    Output.Write("\\\\");
                    break;
                case '\0':
                    Output.Write("\\0");
                    break;
                case '\n':
                    Output.Write("\\n");
                    break;
                case '\u2028':
                case '\u2029':
                case '\u0084':
                case '\u0085':
                    AppendEscapedChar(null, c);
                    break;

                default:
                    if (char.IsSurrogate(c))
                    {
                        AppendEscapedChar(null, c);
                    }
                    else
                    {
                        Output.Write(c);
                    }
                    break;
            }
            Output.Write('\'');
        }

        private void AppendEscapedChar(StringBuilder b, char value)
        {
            if (b == null)
            {
                Output.Write("\\u");
                Output.Write(((int)value).ToString("X4"));
            }
            else
            {
                b.Append("\\u");
                b.Append(((int)value).ToString("X4"));
            }
        }

        private void GeneratePropertySetValueReferenceExpression() =>
            Output.Write("value");

        private void GenerateThisReferenceExpression() =>
            Output.Write("this");

        private void GenerateExpressionStatement(CodeExpressionStatement e)
        {
            GenerateExpression(e.Expression);
            if (!_generatingForLoop)
            {
                Output.WriteLine(';');
            }
        }

        private void GenerateIterationStatement(CodeIterationStatement e)
        {
            _generatingForLoop = true;
            Output.Write("for (");
            GenerateStatement(e.InitStatement);
            Output.Write("; ");
            GenerateExpression(e.TestExpression);
            Output.Write("; ");
            GenerateStatement(e.IncrementStatement);
            Output.Write(')');
            OutputStartingBrace();
            _generatingForLoop = false;
            Indent++;
            GenerateStatements(e.Statements);
            Indent--;
            Output.WriteLine('}');
        }

        private void GenerateThrowExceptionStatement(CodeThrowExceptionStatement e)
        {
            Output.Write("throw");
            if (e.ToThrow != null)
            {
                Output.Write(' ');
                GenerateExpression(e.ToThrow);
            }
            Output.WriteLine(';');
        }

        private void GenerateComment(CodeComment e)
        {
            string commentLineStart = e.DocComment ? "///" : "//";
            Output.Write(commentLineStart);
            Output.Write(' ');
            bool isAfterCommentLineStart = false;

            string value = e.Text;
            for (int i = 0; i < value.Length; i++)
            {
                if (isAfterCommentLineStart)
                {
                    if (value[i] == '/' && (e.DocComment || !value.HasCharAt(i + 1, '/')))
                    {
                        Output.Write(' ');
                    }
                    isAfterCommentLineStart = false;
                }

                if (value[i] == '\u0000')
                {
                    continue;
                }
                Output.Write(value[i]);

                if (value[i] == '\r')
                {
                    if (value.HasCharAt(i + 1, '\n'))
                    { // if next char is '\n', skip it
                        Output.Write('\n');
                        i++;
                    }
                    _output.InternalOutputTabs();
                    Output.Write(commentLineStart);
                    isAfterCommentLineStart = true;
                }
                else if (value[i] == '\n')
                {
                    _output.InternalOutputTabs();
                    Output.Write(commentLineStart);
                    isAfterCommentLineStart = true;
                }
                else if (value[i] == '\u2028' || value[i] == '\u2029' || value[i] == '\u0085')
                {
                    Output.Write(commentLineStart);
                    isAfterCommentLineStart = true;
                }
            }
            Output.WriteLine();
        }

        private void GenerateCommentStatement(CodeCommentStatement e)
        {
            if (e.Comment == null)
            {
                throw new ArgumentException(SR.Format(SR.Argument_NullComment, nameof(e)), nameof(e));
            }
            GenerateComment(e.Comment);
        }

        private void GenerateCommentStatements(CodeCommentStatementCollection e)
        {
            foreach (CodeCommentStatement comment in e)
            {
                GenerateCommentStatement(comment);
            }
        }

        private void GenerateMethodReturnStatement(CodeMethodReturnStatement e)
        {
            Output.Write("return");
            if (e.Expression != null)
            {
                Output.Write(' ');
                GenerateExpression(e.Expression);
            }
            Output.WriteLine(';');
        }

        private void GenerateConditionStatement(CodeConditionStatement e)
        {
            Output.Write("if (");
            GenerateExpression(e.Condition);
            Output.Write(')');
            OutputStartingBrace();
            Indent++;
            GenerateStatements(e.TrueStatements);
            Indent--;

            CodeStatementCollection falseStatements = e.FalseStatements;
            if (falseStatements.Count > 0)
            {
                Output.Write('}');
                if (_options.ElseOnClosing)
                {
                    Output.Write(' ');
                }
                else
                {
                    Output.WriteLine();
                }
                Output.Write("else");
                OutputStartingBrace();
                Indent++;
                GenerateStatements(e.FalseStatements);
                Indent--;
            }
            Output.WriteLine('}');
        }

        private void GenerateTryCatchFinallyStatement(CodeTryCatchFinallyStatement e)
        {
            Output.Write("try");
            OutputStartingBrace();
            Indent++;
            GenerateStatements(e.TryStatements);
            Indent--;
            CodeCatchClauseCollection catches = e.CatchClauses;
            if (catches.Count > 0)
            {
                foreach (CodeCatchClause current in catches)
                {
                    Output.Write('}');
                    if (_options.ElseOnClosing)
                    {
                        Output.Write(' ');
                    }
                    else
                    {
                        Output.WriteLine();
                    }
                    Output.Write("catch (");
                    OutputType(current.CatchExceptionType);
                    Output.Write(' ');
                    OutputIdentifier(current.LocalName);
                    Output.Write(')');
                    OutputStartingBrace();
                    Indent++;
                    GenerateStatements(current.Statements);
                    Indent--;
                }
            }

            CodeStatementCollection finallyStatements = e.FinallyStatements;
            if (finallyStatements.Count > 0)
            {
                Output.Write('}');
                if (_options.ElseOnClosing)
                {
                    Output.Write(' ');
                }
                else
                {
                    Output.WriteLine();
                }
                Output.Write("finally");
                OutputStartingBrace();
                Indent++;
                GenerateStatements(finallyStatements);
                Indent--;
            }
            Output.WriteLine('}');
        }

        private void GenerateAssignStatement(CodeAssignStatement e)
        {
            GenerateExpression(e.Left);
            Output.Write(" = ");
            GenerateExpression(e.Right);
            if (!_generatingForLoop)
            {
                Output.WriteLine(';');
            }
        }

        private void GenerateAttachEventStatement(CodeAttachEventStatement e)
        {
            GenerateEventReferenceExpression(e.Event);
            Output.Write(" += ");
            GenerateExpression(e.Listener);
            Output.WriteLine(';');
        }

        private void GenerateRemoveEventStatement(CodeRemoveEventStatement e)
        {
            GenerateEventReferenceExpression(e.Event);
            Output.Write(" -= ");
            GenerateExpression(e.Listener);
            Output.WriteLine(';');
        }

        private void GenerateSnippetStatement(CodeSnippetStatement e)
        {
            Output.WriteLine(e.Value);
        }

        private void GenerateGotoStatement(CodeGotoStatement e)
        {
            Output.Write("goto ");
            Output.Write(e.Label);
            Output.WriteLine(';');
        }

        private void GenerateLabeledStatement(CodeLabeledStatement e)
        {
            Indent--;
            Output.Write(e.Label);
            Output.WriteLine(':');
            Indent++;
            if (e.Statement != null)
            {
                GenerateStatement(e.Statement);
            }
        }

        private void GenerateVariableDeclarationStatement(CodeVariableDeclarationStatement e)
        {
            OutputTypeNamePair(e.Type, e.Name);
            if (e.InitExpression != null)
            {
                Output.Write(" = ");
                GenerateExpression(e.InitExpression);
            }
            if (!_generatingForLoop)
            {
                Output.WriteLine(';');
            }
        }

        private void GenerateLinePragmaStart(CodeLinePragma e)
        {
            Output.WriteLine();
            Output.Write("#line ");
            Output.Write(e.LineNumber);
            Output.Write(" \"");
            Output.Write(e.FileName);
            Output.Write('\"');
            Output.WriteLine();
        }

        private void GenerateLinePragmaEnd()
        {
            Output.WriteLine();
            Output.WriteLine("#line default");
            Output.WriteLine("#line hidden");
        }

        private void GenerateEvent(CodeMemberEvent e)
        {
            if (IsCurrentDelegate || IsCurrentEnum) return;

            if (e.CustomAttributes.Count > 0)
            {
                GenerateAttributes(e.CustomAttributes);
            }

            if (e.PrivateImplementationType == null)
            {
                OutputMemberAccessModifier(e.Attributes);
            }
            Output.Write("event ");
            string name = e.Name;
            if (e.PrivateImplementationType != null)
            {
                name = GetBaseTypeOutput(e.PrivateImplementationType, preferBuiltInTypes: false) + "." + name;
            }
            OutputTypeNamePair(e.Type, name);
            Output.WriteLine(';');
        }

        private void GenerateExpression(CodeExpression e)
        {
            if (e is CodeArrayCreateExpression)
            {
                GenerateArrayCreateExpression((CodeArrayCreateExpression)e);
            }
            else if (e is CodeBaseReferenceExpression)
            {
                GenerateBaseReferenceExpression();
            }
            else if (e is CodeBinaryOperatorExpression)
            {
                GenerateBinaryOperatorExpression((CodeBinaryOperatorExpression)e);
            }
            else if (e is CodeCastExpression)
            {
                GenerateCastExpression((CodeCastExpression)e);
            }
            else if (e is CodeDelegateCreateExpression)
            {
                GenerateDelegateCreateExpression((CodeDelegateCreateExpression)e);
            }
            else if (e is CodeFieldReferenceExpression)
            {
                GenerateFieldReferenceExpression((CodeFieldReferenceExpression)e);
            }
            else if (e is CodeArgumentReferenceExpression)
            {
                GenerateArgumentReferenceExpression((CodeArgumentReferenceExpression)e);
            }
            else if (e is CodeVariableReferenceExpression)
            {
                GenerateVariableReferenceExpression((CodeVariableReferenceExpression)e);
            }
            else if (e is CodeIndexerExpression)
            {
                GenerateIndexerExpression((CodeIndexerExpression)e);
            }
            else if (e is CodeArrayIndexerExpression)
            {
                GenerateArrayIndexerExpression((CodeArrayIndexerExpression)e);
            }
            else if (e is CodeSnippetExpression)
            {
                GenerateSnippetExpression((CodeSnippetExpression)e);
            }
            else if (e is CodeMethodInvokeExpression)
            {
                GenerateMethodInvokeExpression((CodeMethodInvokeExpression)e);
            }
            else if (e is CodeMethodReferenceExpression)
            {
                GenerateMethodReferenceExpression((CodeMethodReferenceExpression)e);
            }
            else if (e is CodeEventReferenceExpression)
            {
                GenerateEventReferenceExpression((CodeEventReferenceExpression)e);
            }
            else if (e is CodeDelegateInvokeExpression)
            {
                GenerateDelegateInvokeExpression((CodeDelegateInvokeExpression)e);
            }
            else if (e is CodeObjectCreateExpression)
            {
                GenerateObjectCreateExpression((CodeObjectCreateExpression)e);
            }
            else if (e is CodeParameterDeclarationExpression)
            {
                GenerateParameterDeclarationExpression((CodeParameterDeclarationExpression)e);
            }
            else if (e is CodeDirectionExpression)
            {
                GenerateDirectionExpression((CodeDirectionExpression)e);
            }
            else if (e is CodePrimitiveExpression)
            {
                GeneratePrimitiveExpression((CodePrimitiveExpression)e);
            }
            else if (e is CodePropertyReferenceExpression)
            {
                GeneratePropertyReferenceExpression((CodePropertyReferenceExpression)e);
            }
            else if (e is CodePropertySetValueReferenceExpression)
            {
                GeneratePropertySetValueReferenceExpression();
            }
            else if (e is CodeThisReferenceExpression)
            {
                GenerateThisReferenceExpression();
            }
            else if (e is CodeTypeReferenceExpression)
            {
                GenerateTypeReferenceExpression((CodeTypeReferenceExpression)e);
            }
            else if (e is CodeTypeOfExpression)
            {
                GenerateTypeOfExpression((CodeTypeOfExpression)e);
            }
            else if (e is CodeDefaultValueExpression)
            {
                GenerateDefaultValueExpression((CodeDefaultValueExpression)e);
            }
            else
            {
                if (e == null)
                {
                    throw new ArgumentNullException(nameof(e));
                }
                else
                {
                    throw new ArgumentException(SR.Format(SR.InvalidElementType, e.GetType().FullName), nameof(e));
                }
            }
        }

        private void GenerateField(CodeMemberField e)
        {
            if (IsCurrentDelegate || IsCurrentInterface) return;

            if (IsCurrentEnum)
            {
                if (e.CustomAttributes.Count > 0)
                {
                    GenerateAttributes(e.CustomAttributes);
                }
                OutputIdentifier(e.Name);
                if (e.InitExpression != null)
                {
                    Output.Write(" = ");
                    GenerateExpression(e.InitExpression);
                }
                Output.WriteLine(',');
            }
            else
            {
                if (e.CustomAttributes.Count > 0)
                {
                    GenerateAttributes(e.CustomAttributes);
                }

                OutputMemberAccessModifier(e.Attributes);
                OutputVTableModifier(e.Attributes);
                OutputFieldScopeModifier(e.Attributes);
                OutputTypeNamePair(e.Type, e.Name);
                if (e.InitExpression != null)
                {
                    Output.Write(" = ");
                    GenerateExpression(e.InitExpression);
                }
                Output.WriteLine(';');
            }
        }

        private void GenerateSnippetMember(CodeSnippetTypeMember e) =>
            Output.Write(e.Text);

        private void GenerateParameterDeclarationExpression(CodeParameterDeclarationExpression e)
        {
            if (e.CustomAttributes.Count > 0)
            {
                // Parameter attributes should be in-line for readability
                GenerateAttributes(e.CustomAttributes, null, true);
            }

            OutputDirection(e.Direction);
            OutputTypeNamePair(e.Type, e.Name);
        }

        private void GenerateEntryPointMethod(CodeEntryPointMethod e)
        {
            if (e.CustomAttributes.Count > 0)
            {
                GenerateAttributes(e.CustomAttributes);
            }
            Output.Write("public static ");
            OutputType(e.ReturnType);
            Output.Write(" Main()");
            OutputStartingBrace();
            Indent++;

            GenerateStatements(e.Statements);

            Indent--;
            Output.WriteLine('}');
        }

        private void GenerateMethods(CodeTypeDeclaration e)
        {
            foreach (CodeTypeMember current in e.Members)
            {
                if (current is CodeMemberMethod && !(current is CodeTypeConstructor) && !(current is CodeConstructor))
                {
                    _currentMember = current;

                    if (_options.BlankLinesBetweenMembers)
                    {
                        Output.WriteLine();
                    }
                    if (_currentMember.StartDirectives.Count > 0)
                    {
                        GenerateDirectives(_currentMember.StartDirectives);
                    }
                    GenerateCommentStatements(_currentMember.Comments);
                    CodeMemberMethod imp = (CodeMemberMethod)current;
                    if (imp.LinePragma != null) GenerateLinePragmaStart(imp.LinePragma);
                    if (current is CodeEntryPointMethod)
                    {
                        GenerateEntryPointMethod((CodeEntryPointMethod)current);
                    }
                    else
                    {
                        GenerateMethod(imp);
                    }
                    if (imp.LinePragma != null) GenerateLinePragmaEnd();
                    if (_currentMember.EndDirectives.Count > 0)
                    {
                        GenerateDirectives(_currentMember.EndDirectives);
                    }
                }
            }
        }

        private void GenerateMethod(CodeMemberMethod e)
        {
            if (!(IsCurrentClass || IsCurrentStruct || IsCurrentInterface)) return;

            if (e.CustomAttributes.Count > 0)
            {
                GenerateAttributes(e.CustomAttributes);
            }
            if (e.ReturnTypeCustomAttributes.Count > 0)
            {
                GenerateAttributes(e.ReturnTypeCustomAttributes, "return: ");
            }

            if (!IsCurrentInterface)
            {
                if (e.PrivateImplementationType == null)
                {
                    OutputMemberAccessModifier(e.Attributes);
                    OutputVTableModifier(e.Attributes);
                    OutputMemberScopeModifier(e.Attributes);
                }
            }
            else
            {
                // interfaces still need "new"
                OutputVTableModifier(e.Attributes);
            }
            OutputType(e.ReturnType);
            Output.Write(' ');
            if (e.PrivateImplementationType != null)
            {
                Output.Write(GetBaseTypeOutput(e.PrivateImplementationType, preferBuiltInTypes: false));
                Output.Write('.');
            }
            OutputIdentifier(e.Name);

            OutputTypeParameters(e.TypeParameters);

            Output.Write('(');
            OutputParameters(e.Parameters);
            Output.Write(')');

            OutputTypeParameterConstraints(e.TypeParameters);

            if (!IsCurrentInterface
                && (e.Attributes & MemberAttributes.ScopeMask) != MemberAttributes.Abstract)
            {
                OutputStartingBrace();
                Indent++;

                GenerateStatements(e.Statements);

                Indent--;
                Output.WriteLine('}');
            }
            else
            {
                Output.WriteLine(';');
            }
        }

        private void GenerateProperties(CodeTypeDeclaration e)
        {
            foreach (CodeTypeMember current in e.Members)
            {
                if (current is CodeMemberProperty)
                {
                    _currentMember = current;

                    if (_options.BlankLinesBetweenMembers)
                    {
                        Output.WriteLine();
                    }
                    if (_currentMember.StartDirectives.Count > 0)
                    {
                        GenerateDirectives(_currentMember.StartDirectives);
                    }
                    GenerateCommentStatements(_currentMember.Comments);
                    CodeMemberProperty imp = (CodeMemberProperty)current;
                    if (imp.LinePragma != null) GenerateLinePragmaStart(imp.LinePragma);
                    GenerateProperty(imp);
                    if (imp.LinePragma != null) GenerateLinePragmaEnd();
                    if (_currentMember.EndDirectives.Count > 0)
                    {
                        GenerateDirectives(_currentMember.EndDirectives);
                    }
                }
            }
        }

        private void GenerateProperty(CodeMemberProperty e)
        {
            if (!(IsCurrentClass || IsCurrentStruct || IsCurrentInterface)) return;

            if (e.CustomAttributes.Count > 0)
            {
                GenerateAttributes(e.CustomAttributes);
            }

            if (!IsCurrentInterface)
            {
                if (e.PrivateImplementationType == null)
                {
                    OutputMemberAccessModifier(e.Attributes);
                    OutputVTableModifier(e.Attributes);
                    OutputMemberScopeModifier(e.Attributes);
                }
            }
            else
            {
                OutputVTableModifier(e.Attributes);
            }
            OutputType(e.Type);
            Output.Write(' ');

            if (e.PrivateImplementationType != null && !IsCurrentInterface)
            {
                Output.Write(GetBaseTypeOutput(e.PrivateImplementationType, preferBuiltInTypes: false));
                Output.Write('.');
            }

            if (e.Parameters.Count > 0 && string.Equals(e.Name, "Item", StringComparison.OrdinalIgnoreCase))
            {
                Output.Write("this[");
                OutputParameters(e.Parameters);
                Output.Write(']');
            }
            else
            {
                OutputIdentifier(e.Name);
            }

            OutputStartingBrace();
            Indent++;

            if (e.HasGet)
            {
                if (IsCurrentInterface || (e.Attributes & MemberAttributes.ScopeMask) == MemberAttributes.Abstract)
                {
                    Output.WriteLine("get;");
                }
                else
                {
                    Output.Write("get");
                    OutputStartingBrace();
                    Indent++;
                    GenerateStatements(e.GetStatements);
                    Indent--;
                    Output.WriteLine('}');
                }
            }
            if (e.HasSet)
            {
                if (IsCurrentInterface || (e.Attributes & MemberAttributes.ScopeMask) == MemberAttributes.Abstract)
                {
                    Output.WriteLine("set;");
                }
                else
                {
                    Output.Write("set");
                    OutputStartingBrace();
                    Indent++;
                    GenerateStatements(e.SetStatements);
                    Indent--;
                    Output.WriteLine('}');
                }
            }

            Indent--;
            Output.WriteLine('}');
        }

        private void GenerateSingleFloatValue(float s)
        {
            if (float.IsNaN(s))
            {
                Output.Write("float.NaN");
            }
            else if (float.IsNegativeInfinity(s))
            {
                Output.Write("float.NegativeInfinity");
            }
            else if (float.IsPositiveInfinity(s))
            {
                Output.Write("float.PositiveInfinity");
            }
            else
            {
                Output.Write(s.ToString(CultureInfo.InvariantCulture));
                Output.Write('F');
            }
        }

        private void GenerateDoubleValue(double d)
        {
            if (double.IsNaN(d))
            {
                Output.Write("double.NaN");
            }
            else if (double.IsNegativeInfinity(d))
            {
                Output.Write("double.NegativeInfinity");
            }
            else if (double.IsPositiveInfinity(d))
            {
                Output.Write("double.PositiveInfinity");
            }
            else
            {
                Output.Write(d.ToString("R", CultureInfo.InvariantCulture));
                // always mark a double as being a double in case we have no decimal portion (e.g write 1D instead of 1 which is an int)
                Output.Write('D');
            }
        }

        private void GenerateDecimalValue(decimal d)
        {
            Output.Write(d.ToString(CultureInfo.InvariantCulture));
            Output.Write('m');
        }

        private void OutputVTableModifier(MemberAttributes attributes)
        {
            switch (attributes & MemberAttributes.VTableMask)
            {
                case MemberAttributes.New:
                    Output.Write("new ");
                    break;
            }
        }

        private void OutputMemberAccessModifier(MemberAttributes attributes)
        {
            switch (attributes & MemberAttributes.AccessMask)
            {
                case MemberAttributes.Assembly:
                    Output.Write("internal ");
                    break;
                case MemberAttributes.FamilyAndAssembly:
                    Output.Write("internal ");  /*FamANDAssem*/
                    break;
                case MemberAttributes.Family:
                    Output.Write("protected ");
                    break;
                case MemberAttributes.FamilyOrAssembly:
                    Output.Write("protected internal ");
                    break;
                case MemberAttributes.Private:
                    Output.Write("private ");
                    break;
                case MemberAttributes.Public:
                    Output.Write("public ");
                    break;
            }
        }

        private void OutputMemberScopeModifier(MemberAttributes attributes)
        {
            switch (attributes & MemberAttributes.ScopeMask)
            {
                case MemberAttributes.Abstract:
                    Output.Write("abstract ");
                    break;
                case MemberAttributes.Final:
                    Output.Write("");
                    break;
                case MemberAttributes.Static:
                    Output.Write("static ");
                    break;
                case MemberAttributes.Override:
                    Output.Write("override ");
                    break;
                default:
                    switch (attributes & MemberAttributes.AccessMask)
                    {
                        case MemberAttributes.Family:
                        case MemberAttributes.Public:
                        case MemberAttributes.Assembly:
                            Output.Write("virtual ");
                            break;
                        default:
                            // nothing;
                            break;
                    }
                    break;
            }
        }

        private void OutputOperator(CodeBinaryOperatorType op)
        {
            switch (op)
            {
                case CodeBinaryOperatorType.Add:
                    Output.Write('+');
                    break;
                case CodeBinaryOperatorType.Subtract:
                    Output.Write('-');
                    break;
                case CodeBinaryOperatorType.Multiply:
                    Output.Write('*');
                    break;
                case CodeBinaryOperatorType.Divide:
                    Output.Write('/');
                    break;
                case CodeBinaryOperatorType.Modulus:
                    Output.Write('%');
                    break;
                case CodeBinaryOperatorType.Assign:
                    Output.Write('=');
                    break;
                case CodeBinaryOperatorType.IdentityInequality:
                    Output.Write("!=");
                    break;
                case CodeBinaryOperatorType.IdentityEquality:
                    Output.Write("==");
                    break;
                case CodeBinaryOperatorType.ValueEquality:
                    Output.Write("==");
                    break;
                case CodeBinaryOperatorType.BitwiseOr:
                    Output.Write('|');
                    break;
                case CodeBinaryOperatorType.BitwiseAnd:
                    Output.Write('&');
                    break;
                case CodeBinaryOperatorType.BooleanOr:
                    Output.Write("||");
                    break;
                case CodeBinaryOperatorType.BooleanAnd:
                    Output.Write("&&");
                    break;
                case CodeBinaryOperatorType.LessThan:
                    Output.Write('<');
                    break;
                case CodeBinaryOperatorType.LessThanOrEqual:
                    Output.Write("<=");
                    break;
                case CodeBinaryOperatorType.GreaterThan:
                    Output.Write('>');
                    break;
                case CodeBinaryOperatorType.GreaterThanOrEqual:
                    Output.Write(">=");
                    break;
            }
        }

        private void OutputFieldScopeModifier(MemberAttributes attributes)
        {
            switch (attributes & MemberAttributes.ScopeMask)
            {
                case MemberAttributes.Final:
                    break;
                case MemberAttributes.Static:
                    Output.Write("static ");
                    break;
                case MemberAttributes.Const:
                    Output.Write("const ");
                    break;
                default:
                    break;
            }
        }

        private void GeneratePropertyReferenceExpression(CodePropertyReferenceExpression e)
        {
            if (e.TargetObject != null)
            {
                GenerateExpression(e.TargetObject);
                Output.Write('.');
            }
            OutputIdentifier(e.PropertyName);
        }

        private void GenerateConstructors(CodeTypeDeclaration e)
        {
            foreach (CodeTypeMember current in e.Members)
            {
                if (current is CodeConstructor)
                {
                    _currentMember = current;

                    if (_options.BlankLinesBetweenMembers)
                    {
                        Output.WriteLine();
                    }
                    if (_currentMember.StartDirectives.Count > 0)
                    {
                        GenerateDirectives(_currentMember.StartDirectives);
                    }
                    GenerateCommentStatements(_currentMember.Comments);
                    CodeConstructor imp = (CodeConstructor)current;
                    if (imp.LinePragma != null) GenerateLinePragmaStart(imp.LinePragma);
                    GenerateConstructor(imp);
                    if (imp.LinePragma != null) GenerateLinePragmaEnd();
                    if (_currentMember.EndDirectives.Count > 0)
                    {
                        GenerateDirectives(_currentMember.EndDirectives);
                    }
                }
            }
        }

        private void GenerateConstructor(CodeConstructor e)
        {
            if (!(IsCurrentClass || IsCurrentStruct)) return;

            if (e.CustomAttributes.Count > 0)
            {
                GenerateAttributes(e.CustomAttributes);
            }

            OutputMemberAccessModifier(e.Attributes);
            OutputIdentifier(CurrentTypeName);
            Output.Write('(');
            OutputParameters(e.Parameters);
            Output.Write(')');

            CodeExpressionCollection baseArgs = e.BaseConstructorArgs;
            CodeExpressionCollection thisArgs = e.ChainedConstructorArgs;

            if (baseArgs.Count > 0)
            {
                Output.WriteLine(" : ");
                Indent++;
                Indent++;
                Output.Write("base(");
                OutputExpressionList(baseArgs);
                Output.Write(')');
                Indent--;
                Indent--;
            }

            if (thisArgs.Count > 0)
            {
                Output.WriteLine(" : ");
                Indent++;
                Indent++;
                Output.Write("this(");
                OutputExpressionList(thisArgs);
                Output.Write(')');
                Indent--;
                Indent--;
            }

            OutputStartingBrace();
            Indent++;
            GenerateStatements(e.Statements);
            Indent--;
            Output.WriteLine('}');
        }

        private void GenerateTypeConstructor(CodeTypeConstructor e)
        {
            if (!(IsCurrentClass || IsCurrentStruct)) return;

            if (e.CustomAttributes.Count > 0)
            {
                GenerateAttributes(e.CustomAttributes);
            }
            Output.Write("static ");
            Output.Write(CurrentTypeName);
            Output.Write("()");
            OutputStartingBrace();
            Indent++;
            GenerateStatements(e.Statements);
            Indent--;
            Output.WriteLine('}');
        }

        private void GenerateTypeReferenceExpression(CodeTypeReferenceExpression e) =>
            OutputType(e.Type);

        private void GenerateTypeOfExpression(CodeTypeOfExpression e)
        {
            Output.Write("typeof(");
            OutputType(e.Type);
            Output.Write(')');
        }

        private void GenerateType(CodeTypeDeclaration e)
        {
            _currentClass = e;

            if (e.StartDirectives.Count > 0)
            {
                GenerateDirectives(e.StartDirectives);
            }

            GenerateCommentStatements(e.Comments);

            if (e.LinePragma != null) GenerateLinePragmaStart(e.LinePragma);

            GenerateTypeStart(e);

            if (_options.VerbatimOrder)
            {
                foreach (CodeTypeMember member in e.Members)
                {
                    GenerateTypeMember(member, e);
                }
            }
            else
            {
                GenerateFields(e);

                GenerateSnippetMembers(e);

                GenerateTypeConstructors(e);

                GenerateConstructors(e);

                GenerateProperties(e);

                GenerateEvents(e);

                GenerateMethods(e);

                GenerateNestedTypes(e);
            }
            // Nested types clobber the current class, so reset it.
            _currentClass = e;

            GenerateTypeEnd();
            if (e.LinePragma != null) GenerateLinePragmaEnd();

            if (e.EndDirectives.Count > 0)
            {
                GenerateDirectives(e.EndDirectives);
            }
        }

        private void GenerateTypes(CodeNamespace e)
        {
            foreach (CodeTypeDeclaration c in e.Types)
            {
                if (_options.BlankLinesBetweenMembers)
                {
                    Output.WriteLine();
                }
                ((ICodeGenerator)this).GenerateCodeFromType(c, _output.InnerWriter, _options);
            }
        }

        private void GenerateTypeStart(CodeTypeDeclaration e)
        {
            if (e.CustomAttributes.Count > 0)
            {
                GenerateAttributes(e.CustomAttributes);
            }

            if (IsCurrentDelegate)
            {
                switch (e.TypeAttributes & TypeAttributes.VisibilityMask)
                {
                    case TypeAttributes.Public:
                        Output.Write("public ");
                        break;
                    case TypeAttributes.NotPublic:
                    default:
                        break;
                }

                CodeTypeDelegate del = (CodeTypeDelegate)e;
                Output.Write("delegate ");
                OutputType(del.ReturnType);
                Output.Write(' ');
                OutputIdentifier(e.Name);
                Output.Write('(');
                OutputParameters(del.Parameters);
                Output.WriteLine(");");
            }
            else
            {
                OutputTypeAttributes(e);
                OutputIdentifier(e.Name);

                OutputTypeParameters(e.TypeParameters);

                bool first = true;
                foreach (CodeTypeReference typeRef in e.BaseTypes)
                {
                    if (first)
                    {
                        Output.Write(" : ");
                        first = false;
                    }
                    else
                    {
                        Output.Write(", ");
                    }
                    OutputType(typeRef);
                }

                OutputTypeParameterConstraints(e.TypeParameters);

                OutputStartingBrace();
                Indent++;
            }
        }

        private void GenerateTypeMember(CodeTypeMember member, CodeTypeDeclaration declaredType)
        {
            if (_options.BlankLinesBetweenMembers)
            {
                Output.WriteLine();
            }

            if (member is CodeTypeDeclaration)
            {
                ((ICodeGenerator)this).GenerateCodeFromType((CodeTypeDeclaration)member, _output.InnerWriter, _options);

                // Nested types clobber the current class, so reset it.
                _currentClass = declaredType;

                // For nested types, comments and line pragmas are handled separately, so return here
                return;
            }

            if (member.StartDirectives.Count > 0)
            {
                GenerateDirectives(member.StartDirectives);
            }

            GenerateCommentStatements(member.Comments);

            if (member.LinePragma != null)
            {
                GenerateLinePragmaStart(member.LinePragma);
            }

            if (member is CodeMemberField)
            {
                GenerateField((CodeMemberField)member);
            }
            else if (member is CodeMemberProperty)
            {
                GenerateProperty((CodeMemberProperty)member);
            }
            else if (member is CodeMemberMethod)
            {
                if (member is CodeConstructor)
                {
                    GenerateConstructor((CodeConstructor)member);
                }
                else if (member is CodeTypeConstructor)
                {
                    GenerateTypeConstructor((CodeTypeConstructor)member);
                }
                else if (member is CodeEntryPointMethod)
                {
                    GenerateEntryPointMethod((CodeEntryPointMethod)member);
                }
                else
                {
                    GenerateMethod((CodeMemberMethod)member);
                }
            }
            else if (member is CodeMemberEvent)
            {
                GenerateEvent((CodeMemberEvent)member);
            }
            else if (member is CodeSnippetTypeMember)
            {
                // Don't indent snippets, in order to preserve the column
                // information from the original code.  This improves the debugging
                // experience.
                int savedIndent = Indent;
                Indent = 0;

                GenerateSnippetMember((CodeSnippetTypeMember)member);

                // Restore the indent
                Indent = savedIndent;

                // Generate an extra new line at the end of the snippet.
                // If the snippet is comment and this type only contains comments.
                // The generated code will not compile.
                Output.WriteLine();
            }

            if (member.LinePragma != null)
            {
                GenerateLinePragmaEnd();
            }

            if (member.EndDirectives.Count > 0)
            {
                GenerateDirectives(member.EndDirectives);
            }
        }

        private void GenerateTypeConstructors(CodeTypeDeclaration e)
        {
            foreach (CodeTypeMember current in e.Members)
            {
                if (current is CodeTypeConstructor)
                {
                    _currentMember = current;

                    if (_options.BlankLinesBetweenMembers)
                    {
                        Output.WriteLine();
                    }
                    if (_currentMember.StartDirectives.Count > 0)
                    {
                        GenerateDirectives(_currentMember.StartDirectives);
                    }
                    GenerateCommentStatements(_currentMember.Comments);
                    CodeTypeConstructor imp = (CodeTypeConstructor)current;
                    if (imp.LinePragma != null) GenerateLinePragmaStart(imp.LinePragma);
                    GenerateTypeConstructor(imp);
                    if (imp.LinePragma != null) GenerateLinePragmaEnd();
                    if (_currentMember.EndDirectives.Count > 0)
                    {
                        GenerateDirectives(_currentMember.EndDirectives);
                    }
                }
            }
        }

        private void GenerateSnippetMembers(CodeTypeDeclaration e)
        {
            bool hasSnippet = false;
            foreach (CodeTypeMember current in e.Members)
            {
                if (current is CodeSnippetTypeMember)
                {
                    hasSnippet = true;
                    _currentMember = current;

                    if (_options.BlankLinesBetweenMembers)
                    {
                        Output.WriteLine();
                    }
                    if (_currentMember.StartDirectives.Count > 0)
                    {
                        GenerateDirectives(_currentMember.StartDirectives);
                    }
                    GenerateCommentStatements(_currentMember.Comments);
                    CodeSnippetTypeMember imp = (CodeSnippetTypeMember)current;
                    if (imp.LinePragma != null) GenerateLinePragmaStart(imp.LinePragma);

                    // Don't indent snippets, in order to preserve the column
                    // information from the original code.  This improves the debugging
                    // experience.
                    int savedIndent = Indent;
                    Indent = 0;

                    GenerateSnippetMember(imp);

                    // Restore the indent
                    Indent = savedIndent;

                    if (imp.LinePragma != null) GenerateLinePragmaEnd();
                    if (_currentMember.EndDirectives.Count > 0)
                    {
                        GenerateDirectives(_currentMember.EndDirectives);
                    }
                }
            }
            // Generate an extra new line at the end of the snippet.
            // If the snippet is comment and this type only contains comments.
            // The generated code will not compile.
            if (hasSnippet)
            {
                Output.WriteLine();
            }
        }

        private void GenerateNestedTypes(CodeTypeDeclaration e)
        {
            foreach (CodeTypeMember current in e.Members)
            {
                if (current is CodeTypeDeclaration)
                {
                    if (_options.BlankLinesBetweenMembers)
                    {
                        Output.WriteLine();
                    }
                    CodeTypeDeclaration currentClass = (CodeTypeDeclaration)current;
                    ((ICodeGenerator)this).GenerateCodeFromType(currentClass, _output.InnerWriter, _options);
                }
            }
        }

        private void GenerateNamespaces(CodeCompileUnit e)
        {
            foreach (CodeNamespace n in e.Namespaces)
            {
                ((ICodeGenerator)this).GenerateCodeFromNamespace(n, _output.InnerWriter, _options);
            }
        }

        private void OutputAttributeArgument(CodeAttributeArgument arg)
        {
            if (!string.IsNullOrEmpty(arg.Name))
            {
                OutputIdentifier(arg.Name);
                Output.Write('=');
            }
            ((ICodeGenerator)this).GenerateCodeFromExpression(arg.Value, _output.InnerWriter, _options);
        }

        private void OutputDirection(FieldDirection dir)
        {
            switch (dir)
            {
                case FieldDirection.In:
                    break;
                case FieldDirection.Out:
                    Output.Write("out ");
                    break;
                case FieldDirection.Ref:
                    Output.Write("ref ");
                    break;
            }
        }

        private void OutputExpressionList(CodeExpressionCollection expressions)
        {
            OutputExpressionList(expressions, false /*newlineBetweenItems*/);
        }

        private void OutputExpressionList(CodeExpressionCollection expressions, bool newlineBetweenItems)
        {
            bool first = true;
            Indent++;
            foreach (CodeExpression current in expressions)
            {
                if (first)
                {
                    first = false;
                }
                else
                {
                    if (newlineBetweenItems)
                        ContinueOnNewLine(",");
                    else
                        Output.Write(", ");
                }
                ((ICodeGenerator)this).GenerateCodeFromExpression(current, _output.InnerWriter, _options);
            }
            Indent--;
        }

        private void OutputParameters(CodeParameterDeclarationExpressionCollection parameters)
        {
            bool first = true;
            bool multiline = parameters.Count > ParameterMultilineThreshold;
            // Next two lines were added to implement https://github.com/PublicApiGenerator/PublicApiGenerator/issues/153.
            if (_apiGeneratorOptions.SplitMethodParametersAcrossLines != null)
                multiline = _apiGeneratorOptions.SplitMethodParametersAcrossLines(parameters.Count);
            if (multiline)
            {
                Indent += 3;
            }
            foreach (CodeParameterDeclarationExpression current in parameters)
            {
                if (first)
                {
                    first = false;
                }
                else
                {
                    Output.Write(", ");
                }
                if (multiline)
                {
                    ContinueOnNewLine("");
                }
                GenerateExpression(current);
            }
            if (multiline)
            {
                Indent -= 3;
            }
        }

        private void OutputTypeNamePair(CodeTypeReference typeRef, string name)
        {
            OutputType(typeRef);
            Output.Write(' ');
            OutputIdentifier(name);
        }

        private void OutputTypeParameters(CodeTypeParameterCollection typeParameters)
        {
            if (typeParameters.Count == 0)
            {
                return;
            }

            Output.Write('<');
            bool first = true;
            for (int i = 0; i < typeParameters.Count; i++)
            {
                if (first)
                {
                    first = false;
                }
                else
                {
                    Output.Write(", ");
                }

                if (typeParameters[i].CustomAttributes.Count > 0)
                {
                    GenerateAttributes(typeParameters[i].CustomAttributes, null, true);
                    Output.Write(' ');
                }

                Output.Write(typeParameters[i].Name);
            }

            Output.Write('>');
        }

        private void OutputTypeParameterConstraints(CodeTypeParameterCollection typeParameters)
        {
            if (typeParameters.Count == 0)
            {
                return;
            }

            for (int i = 0; i < typeParameters.Count; i++)
            {
                // generating something like: "where KeyType: IComparable, IEnumerable"
                Indent++;

                bool first = true;
                if (typeParameters[i].Constraints.Count > 0)
                {
                    foreach (CodeTypeReference typeRef in typeParameters[i].Constraints)
                    {
                        if (first)
                        {
                            Output.WriteLine();
                            Output.Write("where ");
                            Output.Write(typeParameters[i].Name);
                            Output.Write(" : ");
                            first = false;
                        }
                        else
                        {
                            Output.Write(", ");
                        }
                        OutputType(typeRef);
                    }
                }

                if (typeParameters[i].HasConstructorConstraint)
                {
                    if (first)
                    {
                        Output.WriteLine();
                        Output.Write("where ");
                        Output.Write(typeParameters[i].Name);
                        Output.Write(" : new()");
                    }
                    else
                    {
                        Output.Write(", new ()");
                    }
                }

                Indent--;
            }
        }

        private void OutputTypeAttributes(CodeTypeDeclaration e)
        {
            if ((e.Attributes & MemberAttributes.New) != 0)
            {
                Output.Write("new ");
            }

            TypeAttributes attributes = e.TypeAttributes;
            switch (attributes & TypeAttributes.VisibilityMask)
            {
                case TypeAttributes.Public:
                case TypeAttributes.NestedPublic:
                    Output.Write("public ");
                    break;
                case TypeAttributes.NestedPrivate:
                    Output.Write("private ");
                    break;
                case TypeAttributes.NestedFamily:
                    Output.Write("protected ");
                    break;
                case TypeAttributes.NotPublic:
                case TypeAttributes.NestedAssembly:
                case TypeAttributes.NestedFamANDAssem:
                    Output.Write("internal ");
                    break;
                case TypeAttributes.NestedFamORAssem:
                    Output.Write("protected internal ");
                    break;
            }

            if (e.IsStruct)
            {
                if (e.IsPartial)
                {
                    Output.Write("partial ");
                }
                Output.Write("struct ");
            }
            else if (e.IsEnum)
            {
                Output.Write("enum ");
            }
            else
            {
                switch (attributes & TypeAttributes.ClassSemanticsMask)
                {
                    case TypeAttributes.Class:
                        if ((attributes & TypeAttributes.Sealed) == TypeAttributes.Sealed)
                        {
                            Output.Write("sealed ");
                        }
                        if ((attributes & TypeAttributes.Abstract) == TypeAttributes.Abstract)
                        {
                            Output.Write("abstract ");
                        }
                        if (e.IsPartial)
                        {
                            Output.Write("partial ");
                        }

                        Output.Write("class ");

                        break;
                    case TypeAttributes.Interface:
                        if (e.IsPartial)
                        {
                            Output.Write("partial ");
                        }
                        Output.Write("interface ");
                        break;
                }
            }
        }

        private void GenerateTypeEnd()
        {
            if (!IsCurrentDelegate)
            {
                Indent--;
                Output.WriteLine('}');
            }
        }

        private void GenerateNamespaceStart(CodeNamespace e)
        {
            if (!string.IsNullOrEmpty(e.Name))
            {
                Output.Write("namespace ");
                string[] names = e.Name.Split(s_periodArray);
                Debug.Assert(names.Length > 0);
                OutputIdentifier(names[0]);
                for (int i = 1; i < names.Length; i++)
                {
                    Output.Write('.');
                    OutputIdentifier(names[i]);
                }
                OutputStartingBrace();
                Indent++;
            }
        }

        private void GenerateCompileUnit(CodeCompileUnit e)
        {
            GenerateCompileUnitStart(e);
            GenerateNamespaces(e);
            GenerateCompileUnitEnd(e);
        }

        private void GenerateCompileUnitStart(CodeCompileUnit e)
        {
            if (e.StartDirectives.Count > 0)
            {
                GenerateDirectives(e.StartDirectives);
            }

            Output.WriteLine("//------------------------------------------------------------------------------");
            Output.Write("// <");
            Output.WriteLine(SR.AutoGen_Comment_Line1);
            Output.Write("//     ");
            Output.WriteLine(SR.AutoGen_Comment_Line2);
            Output.WriteLine("//");
            Output.Write("//     ");
            Output.WriteLine(SR.AutoGen_Comment_Line4);
            Output.Write("//     ");
            Output.WriteLine(SR.AutoGen_Comment_Line5);
            Output.Write("// </");
            Output.WriteLine(SR.AutoGen_Comment_Line1);
            Output.WriteLine("//------------------------------------------------------------------------------");
            Output.WriteLine();

            // CSharp needs to put assembly attributes after using statements.
            // Since we need to create an empty namespace even if we don't need it,
            // using will generated after assembly attributes.
            var importList = new SortedSet<string>(StringComparer.Ordinal);
            foreach (CodeNamespace nspace in e.Namespaces)
            {
                if (string.IsNullOrEmpty(nspace.Name))
                {
                    // mark the namespace to stop it generating its own import list
                    nspace.UserData["GenerateImports"] = false;

                    // Collect the unique list of imports
                    foreach (CodeNamespaceImport import in nspace.Imports)
                    {
                        importList.Add(import.Namespace);
                    }
                }
            }

            // now output the imports
            foreach (string import in importList)
            {
                Output.Write("using ");
                OutputIdentifier(import);
                Output.WriteLine(';');
            }
            if (importList.Count > 0)
            {
                Output.WriteLine();
            }

            // in C# the best place to put these is at the top level.
            if (e.AssemblyCustomAttributes.Count > 0)
            {
                GenerateAttributes(e.AssemblyCustomAttributes, "assembly: ");
                Output.WriteLine();
            }
        }

        private void GenerateCompileUnitEnd(CodeCompileUnit e)
        {
            if (e.EndDirectives.Count > 0)
            {
                GenerateDirectives(e.EndDirectives);
            }
        }

        private void GenerateDirectionExpression(CodeDirectionExpression e)
        {
            OutputDirection(e.Direction);
            GenerateExpression(e.Expression);
        }

        private void GenerateDirectives(CodeDirectiveCollection directives)
        {
            for (int i = 0; i < directives.Count; i++)
            {
                CodeDirective directive = directives[i];
                if (directive is CodeChecksumPragma)
                {
                    GenerateChecksumPragma((CodeChecksumPragma)directive);
                }
                else if (directive is CodeRegionDirective)
                {
                    GenerateCodeRegionDirective((CodeRegionDirective)directive);
                }
            }
        }

        private void GenerateChecksumPragma(CodeChecksumPragma checksumPragma)
        {
            Output.Write("#pragma checksum \"");
            Output.Write(checksumPragma.FileName);
            Output.Write("\" \"");
            Output.Write(checksumPragma.ChecksumAlgorithmId.ToString("B", CultureInfo.InvariantCulture));
            Output.Write("\" \"");
            if (checksumPragma.ChecksumData != null)
            {
                foreach (byte b in checksumPragma.ChecksumData)
                {
                    Output.Write(b.ToString("X2"));
                }
            }
            Output.WriteLine("\"");
        }

        private void GenerateCodeRegionDirective(CodeRegionDirective regionDirective)
        {
            if (regionDirective.RegionMode == CodeRegionMode.Start)
            {
                Output.Write("#region ");
                Output.WriteLine(regionDirective.RegionText);
            }
            else if (regionDirective.RegionMode == CodeRegionMode.End)
            {
                Output.WriteLine("#endregion");
            }
        }

        private void GenerateNamespaceEnd(CodeNamespace e)
        {
            if (!string.IsNullOrEmpty(e.Name))
            {
                Indent--;
                Output.WriteLine('}');
            }
        }

        private void GenerateNamespaceImport(CodeNamespaceImport e)
        {
            Output.Write("using ");
            OutputIdentifier(e.Namespace);
            Output.WriteLine(';');
        }

        private void GenerateAttributeDeclarationsStart() =>
            Output.Write('[');

        private void GenerateAttributeDeclarationsEnd() =>
            Output.Write(']');

        private void GenerateAttributes(CodeAttributeDeclarationCollection attributes) =>
            GenerateAttributes(attributes, null, inLine: false);

        private void GenerateAttributes(CodeAttributeDeclarationCollection attributes, string prefix) =>
            GenerateAttributes(attributes, prefix, inLine: false);

        private void GenerateAttributes(CodeAttributeDeclarationCollection attributes, string prefix, bool inLine)
        {
            if (attributes.Count == 0)
            {
                return;
            }

            bool paramArray = false;
            foreach (CodeAttributeDeclaration current in attributes)
            {
                // we need to convert paramArrayAttribute to params keyword to
                // make csharp compiler happy. In addition, params keyword needs to be after
                // other attributes.

                if (current.Name.Equals("system.paramarrayattribute", StringComparison.OrdinalIgnoreCase))
                {
                    paramArray = true;
                    continue;
                }

                GenerateAttributeDeclarationsStart();
                if (prefix != null)
                {
                    Output.Write(prefix);
                }

                if (current.AttributeType != null)
                {
                    Output.Write(GetTypeOutput(current.AttributeType));
                }
                Output.Write('(');

                bool firstArg = true;
                foreach (CodeAttributeArgument arg in current.Arguments)
                {
                    if (firstArg)
                    {
                        firstArg = false;
                    }
                    else
                    {
                        Output.Write(", ");
                    }

                    OutputAttributeArgument(arg);
                }

                Output.Write(')');
                GenerateAttributeDeclarationsEnd();
                if (inLine)
                {
                    Output.Write(' ');
                }
                else
                {
                    Output.WriteLine();
                }
            }

            if (paramArray)
            {
                if (prefix != null)
                {
                    Output.Write(prefix);
                }
                Output.Write("params");

                if (inLine)
                {
                    Output.Write(' ');
                }
                else
                {
                    Output.WriteLine();
                }
            }
        }

        public bool Supports(GeneratorSupport support) => (support & LanguageSupport) == support;

        public bool IsValidIdentifier(string value)
        {
            // identifiers must be 1 char or longer
            //
            if (string.IsNullOrEmpty(value))
            {
                return false;
            }

            if (value.Length > 512)
            {
                return false;
            }

            // identifiers cannot be a keyword, unless they are escaped with an '@'
            //
            if (value[0] != '@')
            {
                if (CSharpHelpers.IsKeyword(value))
                {
                    return false;
                }
            }
            else
            {
                value = value.Substring(1);
            }

            return CodeGenerator.IsValidLanguageIndependentIdentifier(value);
        }

        public void ValidateIdentifier(string value)
        {
            if (!IsValidIdentifier(value))
            {
                throw new ArgumentException(SR.Format(SR.InvalidIdentifier, value), nameof(value));
            }
        }

        public string CreateValidIdentifier(string name)
        {
            if (name is null)
            {
                throw new ArgumentNullException(nameof(name));
            }

            if (CSharpHelpers.IsPrefixTwoUnderscore(name))
            {
                name = "_" + name;
            }

            while (CSharpHelpers.IsKeyword(name))
            {
                name = "_" + name;
            }

            return name;
        }

        public string CreateEscapedIdentifier(string name)
        {
            if (name is null)
            {
                throw new ArgumentNullException(nameof(name));
            }

            return CSharpHelpers.CreateEscapedIdentifier(name);
        }

        // returns the type name without any array declaration.
        private string GetBaseTypeOutput(CodeTypeReference typeRef, bool preferBuiltInTypes = true)
        {
            string s = typeRef.BaseType;

            if (preferBuiltInTypes)
            {
                if (s.Length == 0)
                {
                    return "void";
                }

                string lowerCaseString = s.ToLowerInvariant().Trim();

                switch (lowerCaseString)
                {
                    case "system.int16":
                        return "short";
                    case "system.int32":
                        return "int";
                    case "system.int64":
                        return "long";
                    case "system.string":
                        return "string";
                    case "system.object":
                        return "object";
                    case "system.boolean":
                        return "bool";
                    case "system.void":
                        return "void";
                    case "system.char":
                        return "char";
                    case "system.byte":
                        return "byte";
                    case "system.uint16":
                        return "ushort";
                    case "system.uint32":
                        return "uint";
                    case "system.uint64":
                        return "ulong";
                    case "system.sbyte":
                        return "sbyte";
                    case "system.single":
                        return "float";
                    case "system.double":
                        return "double";
                    case "system.decimal":
                        return "decimal";
                }
            }

            // replace + with . for nested classes.
            //
            var sb = new StringBuilder(s.Length + 10);
            if ((typeRef.Options & CodeTypeReferenceOptions.GlobalReference) != 0)
            {
                sb.Append("global::");
            }

            string baseType = typeRef.BaseType;

            int lastIndex = 0;
            int currentTypeArgStart = 0;
            for (int i = 0; i < baseType.Length; i++)
            {
                switch (baseType[i])
                {
                    case '+':
                    case '.':
                        sb.Append(CreateEscapedIdentifier(baseType.Substring(lastIndex, i - lastIndex)));
                        sb.Append('.');
                        i++;
                        lastIndex = i;
                        break;

                    case '`':
                        sb.Append(CreateEscapedIdentifier(baseType.Substring(lastIndex, i - lastIndex)));
                        i++;    // skip the '
                        int numTypeArgs = 0;
                        while (i < baseType.Length && baseType[i] >= '0' && baseType[i] <= '9')
                        {
                            numTypeArgs = numTypeArgs * 10 + (baseType[i] - '0');
                            i++;
                        }

                        GetTypeArgumentsOutput(typeRef.TypeArguments, currentTypeArgStart, numTypeArgs, sb);
                        currentTypeArgStart += numTypeArgs;

                        // Arity can be in the middle of a nested type name, so we might have a . or + after it.
                        // Skip it if so.
                        if (i < baseType.Length && (baseType[i] == '+' || baseType[i] == '.'))
                        {
                            sb.Append('.');
                            i++;
                        }

                        lastIndex = i;
                        break;
                }
            }

            if (lastIndex < baseType.Length)
                sb.Append(CreateEscapedIdentifier(baseType.Substring(lastIndex)));

            return sb.ToString();
        }

        private string GetTypeArgumentsOutput(CodeTypeReferenceCollection typeArguments)
        {
            var sb = new StringBuilder(128);
            GetTypeArgumentsOutput(typeArguments, 0, typeArguments.Count, sb);
            return sb.ToString();
        }

        private void GetTypeArgumentsOutput(CodeTypeReferenceCollection typeArguments, int start, int length, StringBuilder sb)
        {
            sb.Append('<');
            bool first = true;
            for (int i = start; i < start + length; i++)
            {
                if (first)
                {
                    first = false;
                }
                else
                {
                    sb.Append(", ");
                }

                // it's possible that we call GetTypeArgumentsOutput with an empty typeArguments collection.  This is the case
                // for open types, so we want to just output the brackets and commas.
                if (i < typeArguments.Count)
                    sb.Append(GetTypeOutput(typeArguments[i]));
            }
            sb.Append('>');
        }

        public string GetTypeOutput(CodeTypeReference typeRef)
        {
            string s = string.Empty;

            CodeTypeReference baseTypeRef = typeRef;
            while (baseTypeRef.ArrayElementType != null)
            {
                baseTypeRef = baseTypeRef.ArrayElementType;
            }
            s += GetBaseTypeOutput(baseTypeRef);

            while (typeRef != null && typeRef.ArrayRank > 0)
            {
                char[] results = new char[typeRef.ArrayRank + 1];
                results[0] = '[';
                results[typeRef.ArrayRank] = ']';
                for (int i = 1; i < typeRef.ArrayRank; i++)
                {
                    results[i] = ',';
                }
                s += new string(results);
                typeRef = typeRef.ArrayElementType;
            }

            return s;
        }

        private void OutputStartingBrace()
        {
            if (_options.BracingStyle == "C")
            {
                Output.WriteLine();
                Output.WriteLine('{');
            }
            else
            {
                Output.WriteLine(" {");
            }
        }

        CompilerResults ICodeCompiler.CompileAssemblyFromDom(CompilerParameters options, CodeCompileUnit e)
        {
            throw new NotImplementedException("REMOVED");
        }

        CompilerResults ICodeCompiler.CompileAssemblyFromFile(CompilerParameters options, string fileName)
        {
            throw new NotImplementedException("REMOVED");
        }

        CompilerResults ICodeCompiler.CompileAssemblyFromSource(CompilerParameters options, string source)
        {
            throw new NotImplementedException("REMOVED");
        }

        CompilerResults ICodeCompiler.CompileAssemblyFromSourceBatch(CompilerParameters options, string[] sources)
        {
            throw new NotImplementedException("REMOVED");
        }

        CompilerResults ICodeCompiler.CompileAssemblyFromFileBatch(CompilerParameters options, string[] fileNames)
        {
            throw new NotImplementedException("REMOVED");
        }

        CompilerResults ICodeCompiler.CompileAssemblyFromDomBatch(CompilerParameters options, CodeCompileUnit[] ea)
        {
            throw new NotImplementedException("REMOVED");
        }

        void ICodeGenerator.GenerateCodeFromType(CodeTypeDeclaration e, TextWriter w, CodeGeneratorOptions o)
        {
            bool setLocal = false;
            if (_output != null && w != _output.InnerWriter)
            {
                throw new InvalidOperationException(SR.CodeGenOutputWriter);
            }
            if (_output == null)
            {
                setLocal = true;
                _options = o ?? new CodeGeneratorOptions();
                _output = new ExposedTabStringIndentedTextWriter(w, _options.IndentString);
            }

            try
            {
                GenerateType(e);
            }
            finally
            {
                if (setLocal)
                {
                    _output = null;
                    _options = null;
                }
            }
        }

        void ICodeGenerator.GenerateCodeFromExpression(CodeExpression e, TextWriter w, CodeGeneratorOptions o)
        {
            bool setLocal = false;
            if (_output != null && w != _output.InnerWriter)
            {
                throw new InvalidOperationException(SR.CodeGenOutputWriter);
            }
            if (_output == null)
            {
                setLocal = true;
                _options = o ?? new CodeGeneratorOptions();
                _output = new ExposedTabStringIndentedTextWriter(w, _options.IndentString);
            }

            try
            {
                GenerateExpression(e);
            }
            finally
            {
                if (setLocal)
                {
                    _output = null;
                    _options = null;
                }
            }
        }

        public void GenerateCodeFromCompileUnit(CodeCompileUnit e, TextWriter w, CodeGeneratorOptions o)
        {
            bool setLocal = false;
            if (_output != null && w != _output.InnerWriter)
            {
                throw new InvalidOperationException(SR.CodeGenOutputWriter);
            }
            if (_output == null)
            {
                setLocal = true;
                _options = o ?? new CodeGeneratorOptions();
                _output = new ExposedTabStringIndentedTextWriter(w, _options.IndentString);
            }

            try
            {
                if (e is CodeSnippetCompileUnit)
                {
                    GenerateSnippetCompileUnit((CodeSnippetCompileUnit)e);
                }
                else
                {
                    GenerateCompileUnit(e);
                }
            }
            finally
            {
                if (setLocal)
                {
                    _output = null;
                    _options = null;
                }
            }
        }

        void ICodeGenerator.GenerateCodeFromNamespace(CodeNamespace e, TextWriter w, CodeGeneratorOptions o)
        {
            bool setLocal = false;
            if (_output != null && w != _output.InnerWriter)
            {
                throw new InvalidOperationException(SR.CodeGenOutputWriter);
            }
            if (_output == null)
            {
                setLocal = true;
                _options = o ?? new CodeGeneratorOptions();
                _output = new ExposedTabStringIndentedTextWriter(w, _options.IndentString);
            }

            try
            {
                GenerateNamespace(e);
            }
            finally
            {
                if (setLocal)
                {
                    _output = null;
                    _options = null;
                }
            }
        }

        void ICodeGenerator.GenerateCodeFromStatement(CodeStatement e, TextWriter w, CodeGeneratorOptions o)
        {
            bool setLocal = false;
            if (_output != null && w != _output.InnerWriter)
            {
                throw new InvalidOperationException(SR.CodeGenOutputWriter);
            }
            if (_output == null)
            {
                setLocal = true;
                _options = o ?? new CodeGeneratorOptions();
                _output = new ExposedTabStringIndentedTextWriter(w, _options.IndentString);
            }

            try
            {
                GenerateStatement(e);
            }
            finally
            {
                if (setLocal)
                {
                    _output = null;
                    _options = null;
                }
            }
        }
    }
}<|MERGE_RESOLUTION|>--- conflicted
+++ resolved
@@ -254,11 +254,8 @@
             }
         }
 
-<<<<<<< HEAD
-=======
         // This method was added because CodeTypeReference.NestedArrayDepth property is internal
         // internal int NestedArrayDepth => ArrayElementType == null ? 0 : 1 + ArrayElementType.NestedArrayDepth;
->>>>>>> 348040ff
         private static int NestedArrayDepth(CodeTypeReference r) => r.ArrayElementType == null ? 0 : 1 + NestedArrayDepth(r.ArrayElementType);
 
         private void GenerateBaseReferenceExpression() => Output.Write("base");
