using PublicApiGeneratorTests.Examples;

namespace PublicApiGeneratorTests
{
    public class Interface_attributes : ApiGeneratorTestsBase
    {
        [Fact]
        public void Should_add_attribute_with_no_parameters()
        {
            AssertPublicApi<IInterfaceWithSimpleAttribute>(
@"namespace PublicApiGeneratorTests.Examples
{
    [PublicApiGeneratorTests.Examples.Simple]
    public interface IInterfaceWithSimpleAttribute { }
}");
        }

        [Fact]
        public void Should_add_attribute_with_positional_parameters()
        {
            AssertPublicApi<IInterfaceWithAttributeWithStringPositionalParameters>(
@"namespace PublicApiGeneratorTests.Examples
{
    [PublicApiGeneratorTests.Examples.AttributeWithPositionalParameters1(""Hello"")]
    public interface IInterfaceWithAttributeWithStringPositionalParameters { }
}");
            AssertPublicApi<IInterfaceWithAttributeWithIntPositionalParameters>(
@"namespace PublicApiGeneratorTests.Examples
{
    [PublicApiGeneratorTests.Examples.AttributeWithPositionalParameters2(42)]
    public interface IInterfaceWithAttributeWithIntPositionalParameters { }
}");
            AssertPublicApi<IInterfaceWithAttributeWithMultiplePositionalParameters>(
@"namespace PublicApiGeneratorTests.Examples
{
    [PublicApiGeneratorTests.Examples.AttributeWithMultiplePositionalParameters(42, ""Hello world"")]
    public interface IInterfaceWithAttributeWithMultiplePositionalParameters { }
}");
        }

        [Fact]
        public void Should_add_attribute_with_named_parameters()
        {
            AssertPublicApi<IInterfaceWithIntNamedParameterAttribute>(
@"namespace PublicApiGeneratorTests.Examples
{
    [PublicApiGeneratorTests.Examples.AttributeWithNamedParameter(IntValue=42)]
    public interface IInterfaceWithIntNamedParameterAttribute { }
}");

            AssertPublicApi<IInterfaceWithStringNamedParameterAttribute>(
@"namespace PublicApiGeneratorTests.Examples
{
    [PublicApiGeneratorTests.Examples.AttributeWithNamedParameter(StringValue=""Hello"")]
    public interface IInterfaceWithStringNamedParameterAttribute { }
}");
        }

        [Fact]
        public void Should_add_multiple_named_parameters_in_alphabetical_order()
        {
            AssertPublicApi<IInterfaceWithAttributeWithMultipleNamedParameters>(
@"namespace PublicApiGeneratorTests.Examples
{
    [PublicApiGeneratorTests.Examples.AttributeWithNamedParameter(IntValue=42, StringValue=""Hello world"")]
    public interface IInterfaceWithAttributeWithMultipleNamedParameters { }
}");
        }

        [Fact]
        public void Should_add_attribute_with_both_named_and_positional_parameters()
        {
            AssertPublicApi<IInterfaceWithAttributeWithBothNamedAndPositionalParameters>(
@"namespace PublicApiGeneratorTests.Examples
{
    [PublicApiGeneratorTests.Examples.AttributeWithNamedAndPositionalParameter(42, ""Hello world"", IntValue=13, StringValue=""Thingy"")]
    public interface IInterfaceWithAttributeWithBothNamedAndPositionalParameters { }
}");
        }

        [Fact]
        public void Should_output_enum_value()
        {
            AssertPublicApi<IInterfaceWithAttributeWithSimpleEnum>(
@"namespace PublicApiGeneratorTests.Examples
{
    [PublicApiGeneratorTests.Examples.AttributeWithSimpleEnum(PublicApiGeneratorTests.Examples.SimpleEnum.Blue)]
    public interface IInterfaceWithAttributeWithSimpleEnum { }
}");
        }

        [Fact]
        public void Should_expand_enum_flags()
        {
            AssertPublicApi<IInterfaceWithAttributeWithEnumFlags>(
@"namespace PublicApiGeneratorTests.Examples
{
    [PublicApiGeneratorTests.Examples.AttributeWithEnumFlags(PublicApiGeneratorTests.Examples.EnumWithFlags.One | PublicApiGeneratorTests.Examples.EnumWithFlags.Two | PublicApiGeneratorTests.Examples.EnumWithFlags.Three)]
    public interface IInterfaceWithAttributeWithEnumFlags { }
}");
        }

        [Fact]
        public void Should_add_multiple_attributes_in_alphabetical_order()
        {
            AssertPublicApi<IInterfaceWithMultipleAttributes>(
@"namespace PublicApiGeneratorTests.Examples
{
    [PublicApiGeneratorTests.Examples.Attribute_AA]
    [PublicApiGeneratorTests.Examples.Attribute_MM]
    [PublicApiGeneratorTests.Examples.Attribute_ZZ]
    public interface IInterfaceWithMultipleAttributes { }
}");
        }

        [Fact]
        public void Should_handle_attribute_with_object_initialiser()
        {
            AssertPublicApi<IInterfaceWithAttributeWithObjectInitialiser>(
@"namespace PublicApiGeneratorTests.Examples
{
    [PublicApiGeneratorTests.Examples.AttributeWithObjectInitialiser(""Hello world"")]
    public interface IInterfaceWithAttributeWithObjectInitialiser { }
}");
        }

        [Fact]
        public void Should_handle_attribute_with_object_array_initialiser()
        {
            AssertPublicApi<IInterfaceWithAttributeWithObjectArrayInitialiser>(
@"namespace PublicApiGeneratorTests.Examples
{
    [PublicApiGeneratorTests.Examples.AttributeWithObjectArrayInitialiser(new object[] {
            42,
            ""Hello world""})]
    public interface IInterfaceWithAttributeWithObjectArrayInitialiser { }
}");
        }

        [Fact]
        public void Should_handle_attribute_with_string_array_initialiser()
        {
            AssertPublicApi<IInterfaceWithAttributeWithStringArrayInitialiser>(
@"namespace PublicApiGeneratorTests.Examples
{
    [PublicApiGeneratorTests.Examples.AttributeWithStringArrayInitialiser(new string[] {
            ""Hello"",
            ""world""})]
    public interface IInterfaceWithAttributeWithStringArrayInitialiser { }
}");
        }

        [Fact]
        public void Should_skip_excluded_attribute()
        {
<<<<<<< HEAD
=======
            var options = new DefaultApiGeneratorOptions
            {
                ExcludeAttributes = ["PublicApiGeneratorTests.Examples.SimpleAttribute"]
            };

>>>>>>> a4885871
            AssertPublicApi<IInterfaceWithSimpleAttribute>(
                @"namespace PublicApiGeneratorTests.Examples
{
    public interface IInterfaceWithSimpleAttribute { }
}", opt => opt.ExcludeAttributes = new[] { "PublicApiGeneratorTests.Examples.SimpleAttribute" });
        }
    }

    namespace Examples
    {
        [SimpleAttribute]
        public interface IInterfaceWithSimpleAttribute
        {
        }

        [AttributeWithPositionalParameters1("Hello")]
        public interface IInterfaceWithAttributeWithStringPositionalParameters
        {
        }

        [AttributeWithPositionalParameters2(42)]
        public interface IInterfaceWithAttributeWithIntPositionalParameters
        {
        }

        [AttributeWithMultiplePositionalParameters(42, "Hello world")]
        public interface IInterfaceWithAttributeWithMultiplePositionalParameters
        {
        }

        [AttributeWithNamedParameter(IntValue = 42)]
        public interface IInterfaceWithIntNamedParameterAttribute
        {
        }

        [AttributeWithNamedParameter(StringValue = "Hello")]
        public interface IInterfaceWithStringNamedParameterAttribute
        {
        }

        [AttributeWithNamedParameter(StringValue = "Hello world", IntValue = 42)]
        public interface IInterfaceWithAttributeWithMultipleNamedParameters
        {
        }

        [AttributeWithNamedAndPositionalParameter(42, "Hello world", StringValue = "Thingy", IntValue = 13)]
        public interface IInterfaceWithAttributeWithBothNamedAndPositionalParameters
        {
        }

        [AttributeWithSimpleEnum(SimpleEnum.Blue)]
        public interface IInterfaceWithAttributeWithSimpleEnum
        {
        }

        [AttributeWithEnumFlags(EnumWithFlags.One | EnumWithFlags.Two | EnumWithFlags.Three)]
        public interface IInterfaceWithAttributeWithEnumFlags
        {
        }

        [Attribute_ZZ]
        [Attribute_MM]
        [Attribute_AA]
        public interface IInterfaceWithMultipleAttributes
        {
        }

        [AttributeWithObjectInitialiser("Hello world")]
        public interface IInterfaceWithAttributeWithObjectInitialiser
        {
        }

        [AttributeWithObjectArrayInitialiser(42, "Hello world")]
        public interface IInterfaceWithAttributeWithObjectArrayInitialiser
        {
        }

        [AttributeWithStringArrayInitialiser("Hello", "world")]
        public interface IInterfaceWithAttributeWithStringArrayInitialiser
        {
        }
    }
}<|MERGE_RESOLUTION|>--- conflicted
+++ resolved
@@ -153,19 +153,11 @@
         [Fact]
         public void Should_skip_excluded_attribute()
         {
-<<<<<<< HEAD
-=======
-            var options = new DefaultApiGeneratorOptions
-            {
-                ExcludeAttributes = ["PublicApiGeneratorTests.Examples.SimpleAttribute"]
-            };
-
->>>>>>> a4885871
             AssertPublicApi<IInterfaceWithSimpleAttribute>(
                 @"namespace PublicApiGeneratorTests.Examples
 {
     public interface IInterfaceWithSimpleAttribute { }
-}", opt => opt.ExcludeAttributes = new[] { "PublicApiGeneratorTests.Examples.SimpleAttribute" });
+}", opt => opt.ExcludeAttributes = ["PublicApiGeneratorTests.Examples.SimpleAttribute"]);
         }
     }
 
