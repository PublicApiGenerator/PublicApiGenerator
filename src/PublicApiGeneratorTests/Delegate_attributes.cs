--- conflicted
+++ resolved
@@ -214,21 +214,13 @@
         [Fact]
         public void Should_skip_excluded_attribute()
         {
-<<<<<<< HEAD
-=======
-            var options = new DefaultApiGeneratorOptions
-            {
-                ExcludeAttributes = ["PublicApiGeneratorTests.Examples.Attribute_ZZ"]
-            };
-
->>>>>>> a4885871
             AssertPublicApi<DelegateWithMultipleAttributes>(
                 @"namespace PublicApiGeneratorTests.Examples
 {
     [PublicApiGeneratorTests.Examples.Attribute_AA]
     [PublicApiGeneratorTests.Examples.Attribute_MM]
     public delegate void DelegateWithMultipleAttributes();
-}", opt => opt.ExcludeAttributes = new[] { "PublicApiGeneratorTests.Examples.Attribute_ZZ" });
+}", opt => opt.ExcludeAttributes = ["PublicApiGeneratorTests.Examples.Attribute_ZZ"]);
         }
     }
 
