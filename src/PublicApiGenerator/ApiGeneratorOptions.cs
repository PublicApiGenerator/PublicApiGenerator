--- conflicted
+++ resolved
@@ -70,8 +70,7 @@
 
     private static readonly string[] _defaultAllowNamespacePrefixes = [];
 
-<<<<<<< HEAD
-    private static readonly string[] _defaultDenyNamespacePrefixes = new[] { "System", "Microsoft" };
+    private static readonly string[] _defaultDenyNamespacePrefixes = ["System", "Microsoft"];
 
     /// <summary>
     /// Indentation string. Defaults to 4 whitespace.
@@ -82,7 +81,4 @@
     /// Style for braces. Available values: C, Block. Defaults to C.
     /// </summary>
     public string BracingStyle { get; set; } = "C";
-=======
-    private static readonly string[] _defaultDenyNamespacePrefixes = ["System", "Microsoft"];
->>>>>>> a4885871
 }