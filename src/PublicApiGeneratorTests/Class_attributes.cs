using PublicApiGeneratorTests.Examples;

namespace PublicApiGeneratorTests
{
    public class Class_attributes : ApiGeneratorTestsBase
    {
        [Fact]
        public void Should_add_attribute_with_no_parameters()
        {
            AssertPublicApi<ClassWithSimpleAttribute>(
@"namespace PublicApiGeneratorTests.Examples
{
    [PublicApiGeneratorTests.Examples.Simple]
    public class ClassWithSimpleAttribute
    {
        public ClassWithSimpleAttribute() { }
    }
}");
        }

        [Fact]
        public void Should_add_attribute_with_positional_parameters()
        {
            AssertPublicApi<ClassWithAttributeWithStringPositionalParameters>(
@"namespace PublicApiGeneratorTests.Examples
{
    [PublicApiGeneratorTests.Examples.AttributeWithPositionalParameters1(""Hello"")]
    public class ClassWithAttributeWithStringPositionalParameters
    {
        public ClassWithAttributeWithStringPositionalParameters() { }
    }
}");
            AssertPublicApi<ClassWithAttributeWithIntPositionalParameters>(
@"namespace PublicApiGeneratorTests.Examples
{
    [PublicApiGeneratorTests.Examples.AttributeWithPositionalParameters2(42)]
    public class ClassWithAttributeWithIntPositionalParameters
    {
        public ClassWithAttributeWithIntPositionalParameters() { }
    }
}");
            AssertPublicApi<ClassWithAttributeWithMultiplePositionalParameters>(
@"namespace PublicApiGeneratorTests.Examples
{
    [PublicApiGeneratorTests.Examples.AttributeWithMultiplePositionalParameters(42, ""Hello world"")]
    public class ClassWithAttributeWithMultiplePositionalParameters
    {
        public ClassWithAttributeWithMultiplePositionalParameters() { }
    }
}");
        }

        [Fact]
        public void Should_add_attribute_with_named_parameters()
        {
            AssertPublicApi<ClassWithIntNamedParameterAttribute>(
@"namespace PublicApiGeneratorTests.Examples
{
    [PublicApiGeneratorTests.Examples.AttributeWithNamedParameter(IntValue=42)]
    public class ClassWithIntNamedParameterAttribute
    {
        public ClassWithIntNamedParameterAttribute() { }
    }
}");

            AssertPublicApi<ClassWithStringNamedParameterAttribute>(
@"namespace PublicApiGeneratorTests.Examples
{
    [PublicApiGeneratorTests.Examples.AttributeWithNamedParameter(StringValue=""Hello"")]
    public class ClassWithStringNamedParameterAttribute
    {
        public ClassWithStringNamedParameterAttribute() { }
    }
}");
        }

        [Fact]
        public void Should_add_multiple_named_parameters_in_alphabetical_order()
        {
            AssertPublicApi<ClassWithAttributeWithMultipleNamedParameters>(
@"namespace PublicApiGeneratorTests.Examples
{
    [PublicApiGeneratorTests.Examples.AttributeWithNamedParameter(IntValue=42, StringValue=""Hello world"")]
    public class ClassWithAttributeWithMultipleNamedParameters
    {
        public ClassWithAttributeWithMultipleNamedParameters() { }
    }
}");
        }

        [Fact]
        public void Should_add_attribute_with_named_fields()
        {
            AssertPublicApi<ClassWithIntNamedFieldAttribute>(
@"namespace PublicApiGeneratorTests.Examples
{
    [PublicApiGeneratorTests.Examples.AttributeWithNamedField(IntValue=42)]
    public class ClassWithIntNamedFieldAttribute
    {
        public ClassWithIntNamedFieldAttribute() { }
    }
}");

            AssertPublicApi<ClassWithStringNamedFieldAttribute>(
@"namespace PublicApiGeneratorTests.Examples
{
    [PublicApiGeneratorTests.Examples.AttributeWithNamedField(StringValue=""Hello"")]
    public class ClassWithStringNamedFieldAttribute
    {
        public ClassWithStringNamedFieldAttribute() { }
    }
}");
        }

        [Fact]
        public void Should_add_multiple_named_fields_in_alphabetical_order()
        {
            AssertPublicApi<ClassWithAttributeWithMultipleNamedFields>(
@"namespace PublicApiGeneratorTests.Examples
{
    [PublicApiGeneratorTests.Examples.AttributeWithNamedField(IntValue=42, StringValue=""Hello world"")]
    public class ClassWithAttributeWithMultipleNamedFields
    {
        public ClassWithAttributeWithMultipleNamedFields() { }
    }
}");
        }

        [Fact]
        public void Should_add_attribute_with_both_named_and_positional_parameters()
        {
            AssertPublicApi<ClassWithAttributeWithBothNamedAndPositionalParameters>(
@"namespace PublicApiGeneratorTests.Examples
{
    [PublicApiGeneratorTests.Examples.AttributeWithNamedAndPositionalParameter(42, ""Hello"", IntValue=13, StringValue=""World"")]
    public class ClassWithAttributeWithBothNamedAndPositionalParameters
    {
        public ClassWithAttributeWithBothNamedAndPositionalParameters() { }
    }
}");
        }

        [Fact]
        public void Should_add_attribute_with_both_named_fields_and_parameters()
        {
            AssertPublicApi<ClassWithAttributeWithBothNamedParametersAndFields>(
@"namespace PublicApiGeneratorTests.Examples
{
    [PublicApiGeneratorTests.Examples.AttributeWithNamedParameterAndField(IntField=42, StringField=""Hello"", IntProperty=13, StringProperty=""World"")]
    public class ClassWithAttributeWithBothNamedParametersAndFields
    {
        public ClassWithAttributeWithBothNamedParametersAndFields() { }
    }
}");
        }

        [Fact]
        public void Should_output_enum_value()
        {
            AssertPublicApi<ClassWithAttributeWithSimpleEnum>(
@"namespace PublicApiGeneratorTests.Examples
{
    [PublicApiGeneratorTests.Examples.AttributeWithSimpleEnum(PublicApiGeneratorTests.Examples.SimpleEnum.Blue)]
    public class ClassWithAttributeWithSimpleEnum
    {
        public ClassWithAttributeWithSimpleEnum() { }
    }
}");
        }

        [Fact]
        public void Should_expand_enum_flags()
        {
            AssertPublicApi<ClassWithAttributeWithEnumFlags>(
@"namespace PublicApiGeneratorTests.Examples
{
    [PublicApiGeneratorTests.Examples.AttributeWithEnumFlags(PublicApiGeneratorTests.Examples.EnumWithFlags.One | PublicApiGeneratorTests.Examples.EnumWithFlags.Two | PublicApiGeneratorTests.Examples.EnumWithFlags.Three)]
    public class ClassWithAttributeWithEnumFlags
    {
        public ClassWithAttributeWithEnumFlags() { }
    }
}");
        }

        [Fact]
        public void Should_expand_enum_special_flags()
        {
            AssertPublicApi<ClassWithAttributeWithEnumWithSomeSpecialFlags>(
@"namespace PublicApiGeneratorTests.Examples
{
    [PublicApiGeneratorTests.Examples.AttributeWithEnumWithSomeSpecialFlags(PublicApiGeneratorTests.Examples.EnumWithSomeSpecialFlags.PublicConstructors)]
    public class ClassWithAttributeWithEnumWithSomeSpecialFlags
    {
        public ClassWithAttributeWithEnumWithSomeSpecialFlags() { }
    }
}");
        }

        [Fact]
        public void Should_add_multiple_attributes_in_alphabetical_order()
        {
            AssertPublicApi<ClassWithMultipleAttributes>(
@"namespace PublicApiGeneratorTests.Examples
{
    [PublicApiGeneratorTests.Examples.Attribute_AA]
    [PublicApiGeneratorTests.Examples.Attribute_MM]
    [PublicApiGeneratorTests.Examples.Attribute_ZZ]
    public class ClassWithMultipleAttributes
    {
        public ClassWithMultipleAttributes() { }
    }
}");
        }

        [Fact]
        public void Should_handle_attribute_with_multiple_usages_support()
        {
            AssertPublicApi<ClassWithAttributeWithMultipleUsagesSupport>(
@"namespace PublicApiGeneratorTests.Examples
{
    [PublicApiGeneratorTests.Examples.AttributeWithMultipleUsagesSupport(IntValue=0, StringValue=""ZZZ"")]
    [PublicApiGeneratorTests.Examples.AttributeWithMultipleUsagesSupport(IntValue=1, StringValue=""MMM"")]
    [PublicApiGeneratorTests.Examples.AttributeWithMultipleUsagesSupport(IntValue=2, StringValue=""AAA"")]
    public class ClassWithAttributeWithMultipleUsagesSupport
    {
        public ClassWithAttributeWithMultipleUsagesSupport() { }
    }
}");
        }

        [Fact]
        public void Should_handle_attribute_with_object_initialiser()
        {
            AssertPublicApi<ClassWithAttributeWithObjectInitialiser>(
@"namespace PublicApiGeneratorTests.Examples
{
    [PublicApiGeneratorTests.Examples.AttributeWithObjectInitialiser(""Hello world"")]
    public class ClassWithAttributeWithObjectInitialiser
    {
        public ClassWithAttributeWithObjectInitialiser() { }
    }
}");
        }

        [Fact]
        public void Should_handle_attribute_with_object_array_initialiser()
        {
            AssertPublicApi<ClassWithAttributeWithObjectArrayInitialiser>(
@"namespace PublicApiGeneratorTests.Examples
{
    [PublicApiGeneratorTests.Examples.AttributeWithObjectArrayInitialiser(new object[] {
            42,
            ""Hello world""})]
    public class ClassWithAttributeWithObjectArrayInitialiser
    {
        public ClassWithAttributeWithObjectArrayInitialiser() { }
    }
}");
        }

        [Fact]
        public void Should_handle_attribute_with_string_array_initialiser()
        {
            AssertPublicApi<ClassWithAttributeWithStringArrayInitialiser>(
@"namespace PublicApiGeneratorTests.Examples
{
    [PublicApiGeneratorTests.Examples.AttributeWithStringArrayInitialiser(new string[] {
            ""Hello"",
            ""world""})]
    public class ClassWithAttributeWithStringArrayInitialiser
    {
        public ClassWithAttributeWithStringArrayInitialiser() { }
    }
}");
        }

        [Fact]
        public void Should_not_output_internal_attributes()
        {
            AssertPublicApi<ClassWithInternalAttribute>(
@"namespace PublicApiGeneratorTests.Examples
{
    public class ClassWithInternalAttribute
    {
        public ClassWithInternalAttribute() { }
    }
}");
        }

        [Fact]
        public void Should_skip_excluded_attribute()
        {
<<<<<<< HEAD
=======
            var options = new DefaultApiGeneratorOptions
            {
                ExcludeAttributes = ["PublicApiGeneratorTests.Examples.Attribute_MM"]
            };

>>>>>>> a4885871
            AssertPublicApi<ClassWithMultipleAttributes>(
                @"namespace PublicApiGeneratorTests.Examples
{
    [PublicApiGeneratorTests.Examples.Attribute_AA]
    [PublicApiGeneratorTests.Examples.Attribute_ZZ]
    public class ClassWithMultipleAttributes
    {
        public ClassWithMultipleAttributes() { }
    }
}", opt => opt.ExcludeAttributes = new[] { "PublicApiGeneratorTests.Examples.Attribute_MM" });
        }

        [Fact]
        public void Should_include_Serializable_attribute()
        {
            AssertPublicApi<ClassWithSerializableAttribute>(
                @"namespace PublicApiGeneratorTests.Examples
{
    [System.Serializable]
    public class ClassWithSerializableAttribute
    {
        public ClassWithSerializableAttribute() { }
    }
}");
        }

        [Fact]
        public void Should_reproduce_AttributeTargets_value_correctly_on_AttributeUsage_attribute()
        {
            AssertPublicApi<ClassWithAttributeUsageAttribute>(
                @"namespace PublicApiGeneratorTests.Examples
{
    [System.AttributeUsage(System.AttributeTargets.Struct | System.AttributeTargets.Field)]
    public class ClassWithAttributeUsageAttribute : System.Attribute
    {
        public ClassWithAttributeUsageAttribute() { }
    }
}");
        }
    }

    namespace Examples
    {
        [SimpleAttribute]
        public class ClassWithSimpleAttribute
        {
        }

        [AttributeWithPositionalParameters1("Hello")]
        public class ClassWithAttributeWithStringPositionalParameters
        {
        }

        [AttributeWithPositionalParameters2(42)]
        public class ClassWithAttributeWithIntPositionalParameters
        {
        }

        [AttributeWithMultiplePositionalParameters(42, "Hello world")]
        public class ClassWithAttributeWithMultiplePositionalParameters
        {
        }

        [AttributeWithNamedParameter(IntValue = 42)]
        public class ClassWithIntNamedParameterAttribute
        {
        }

        [AttributeWithNamedField(IntValue = 42)]
        public class ClassWithIntNamedFieldAttribute
        {
        }

        [AttributeWithNamedParameter(StringValue = "Hello")]
        public class ClassWithStringNamedParameterAttribute
        {
        }

        [AttributeWithNamedField(StringValue = "Hello")]
        public class ClassWithStringNamedFieldAttribute
        {
        }

        [AttributeWithNamedParameter(StringValue = "Hello world", IntValue = 42)]
        public class ClassWithAttributeWithMultipleNamedParameters
        {
        }

        [AttributeWithNamedField(StringValue = "Hello world", IntValue = 42)]
        public class ClassWithAttributeWithMultipleNamedFields
        {
        }

        [AttributeWithNamedAndPositionalParameter(42, "Hello", StringValue = "World", IntValue = 13)]
        public class ClassWithAttributeWithBothNamedAndPositionalParameters
        {
        }

        [AttributeWithNamedParameterAndFieldAttribute(IntField = 42, StringField = "Hello", StringProperty = "World", IntProperty = 13)]
        public class ClassWithAttributeWithBothNamedParametersAndFields
        {
        }

        [AttributeWithSimpleEnum(SimpleEnum.Blue)]
        public class ClassWithAttributeWithSimpleEnum
        {
        }

        [AttributeWithEnumFlags(EnumWithFlags.One | EnumWithFlags.Two | EnumWithFlags.Three)]
        public class ClassWithAttributeWithEnumFlags
        {
        }

        [AttributeWithEnumWithSomeSpecialFlags(EnumWithSomeSpecialFlags.PublicConstructors)]
        public class ClassWithAttributeWithEnumWithSomeSpecialFlags
        {
        }

        [Attribute_ZZ]
        [Attribute_MM]
        [Attribute_AA]
        public class ClassWithMultipleAttributes
        {
        }

        [AttributeWithObjectInitialiser("Hello world")]
        public class ClassWithAttributeWithObjectInitialiser
        {
        }

        [AttributeWithObjectArrayInitialiser(42, "Hello world")]
        public class ClassWithAttributeWithObjectArrayInitialiser
        {
        }

        [AttributeWithStringArrayInitialiser("Hello", "world")]
        public class ClassWithAttributeWithStringArrayInitialiser
        {
        }

        [AttributeWithMultipleUsagesSupport(IntValue = 0, StringValue = "ZZZ")]
        [AttributeWithMultipleUsagesSupport(IntValue = 1, StringValue = "MMM")]
        [AttributeWithMultipleUsagesSupport(IntValue = 2, StringValue = "AAA")]
        public class ClassWithAttributeWithMultipleUsagesSupport
        {
        }

        [AttributeWhichIsInternal]
        public class ClassWithInternalAttribute
        {
        }

        [Serializable]
        public class ClassWithSerializableAttribute
        {
        }

        [AttributeUsage(AttributeTargets.Struct | AttributeTargets.Field)]
        public class ClassWithAttributeUsageAttribute : Attribute
        {
        }
    }
}<|MERGE_RESOLUTION|>--- conflicted
+++ resolved
@@ -290,14 +290,6 @@
         [Fact]
         public void Should_skip_excluded_attribute()
         {
-<<<<<<< HEAD
-=======
-            var options = new DefaultApiGeneratorOptions
-            {
-                ExcludeAttributes = ["PublicApiGeneratorTests.Examples.Attribute_MM"]
-            };
-
->>>>>>> a4885871
             AssertPublicApi<ClassWithMultipleAttributes>(
                 @"namespace PublicApiGeneratorTests.Examples
 {
@@ -307,7 +299,7 @@
     {
         public ClassWithMultipleAttributes() { }
     }
-}", opt => opt.ExcludeAttributes = new[] { "PublicApiGeneratorTests.Examples.Attribute_MM" });
+}", opt => opt.ExcludeAttributes = ["PublicApiGeneratorTests.Examples.Attribute_MM"]);
         }
 
         [Fact]
