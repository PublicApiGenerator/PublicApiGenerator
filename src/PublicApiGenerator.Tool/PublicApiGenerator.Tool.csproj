--- conflicted
+++ resolved
@@ -17,12 +17,9 @@
   </ItemGroup>
 
   <ItemGroup>
-<<<<<<< HEAD
     <PackageReference Include="System.CommandLine.DragonFruit" Version="0.2.0-alpha.19156.3" />
-=======
     <PackageReference Include="System.CommandLine.DragonFruit" Version="0.2.0-alpha.19174.3" />
     <PackageReference Include="MinVer" Version="4.2.0" PrivateAssets="All" />
->>>>>>> b2df3935
   </ItemGroup>
 
 </Project>