--- conflicted
+++ resolved
@@ -22,14 +22,6 @@
         [Fact]
         public void Should_skip_excluded_attribute()
         {
-<<<<<<< HEAD
-=======
-            var options = new DefaultApiGeneratorOptions
-            {
-                ExcludeAttributes = ["PublicApiGeneratorTests.Examples.SimpleAttribute"]
-            };
-
->>>>>>> a4885871
             AssertPublicApi<ClassWithEventWithAttribute>(
                 @"namespace PublicApiGeneratorTests.Examples
 {
@@ -38,7 +30,7 @@
         public ClassWithEventWithAttribute() { }
         public event System.EventHandler OnClicked;
     }
-}", opt => opt.ExcludeAttributes = new[] { "PublicApiGeneratorTests.Examples.SimpleAttribute" });
+}", opt => opt.ExcludeAttributes = ["PublicApiGeneratorTests.Examples.SimpleAttribute"]);
         }
     }
 
@@ -46,7 +38,7 @@
     {
         public class ClassWithEventWithAttribute
         {
-            [SimpleAttribute]
+            [Simple]
             public event EventHandler OnClicked;
         }
     }
