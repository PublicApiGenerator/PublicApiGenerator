--- conflicted
+++ resolved
@@ -10,8 +10,6 @@
     <PackageReference Include="System.CodeDom" Version="8.0.0" />
   </ItemGroup>
 
-<<<<<<< HEAD
-=======
   <ItemGroup>
     <Compile Remove="System.CodeDom/*.*" />
   </ItemGroup>
@@ -32,5 +30,4 @@
     </EmbeddedResource>
   </ItemGroup>
 
->>>>>>> cc2b2e58
 </Project>