--- conflicted
+++ resolved
@@ -35,10 +35,7 @@
         uses: actions/setup-dotnet@v4
         with:
           dotnet-version: |
-<<<<<<< HEAD
-=======
             3.1.x
->>>>>>> 7ee9c9a0
             5.0.x
             6.0.x
             7.0.x
