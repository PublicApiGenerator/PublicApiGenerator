using PublicApiGeneratorTests.Examples;

namespace PublicApiGeneratorTests
{
    public class Interface_event_attributes : ApiGeneratorTestsBase
    {
        [Fact]
        public void Should_add_attribute_to_event()
        {
            AssertPublicApi<IInterfaceWithEventWithAttribute>(
@"namespace PublicApiGeneratorTests.Examples
{
    public interface IInterfaceWithEventWithAttribute
    {
        [PublicApiGeneratorTests.Examples.Simple]
        event System.EventHandler OnClicked;
    }
}");
        }

        [Fact]
        public void Should_skip_excluded_attribute()
        {
<<<<<<< HEAD
=======
            var options = new DefaultApiGeneratorOptions
            {
                ExcludeAttributes = ["PublicApiGeneratorTests.Examples.SimpleAttribute"]
            };

>>>>>>> a4885871
            AssertPublicApi<IInterfaceWithEventWithAttribute>(
                @"namespace PublicApiGeneratorTests.Examples
{
    public interface IInterfaceWithEventWithAttribute
    {
        event System.EventHandler OnClicked;
    }
}", opt => opt.ExcludeAttributes = new[] { "PublicApiGeneratorTests.Examples.SimpleAttribute" });
        }
    }

    namespace Examples
    {
        public interface IInterfaceWithEventWithAttribute
        {
            [SimpleAttribute]
            event EventHandler OnClicked;
        }
    }
}<|MERGE_RESOLUTION|>--- conflicted
+++ resolved
@@ -21,14 +21,6 @@
         [Fact]
         public void Should_skip_excluded_attribute()
         {
-<<<<<<< HEAD
-=======
-            var options = new DefaultApiGeneratorOptions
-            {
-                ExcludeAttributes = ["PublicApiGeneratorTests.Examples.SimpleAttribute"]
-            };
-
->>>>>>> a4885871
             AssertPublicApi<IInterfaceWithEventWithAttribute>(
                 @"namespace PublicApiGeneratorTests.Examples
 {
@@ -36,7 +28,7 @@
     {
         event System.EventHandler OnClicked;
     }
-}", opt => opt.ExcludeAttributes = new[] { "PublicApiGeneratorTests.Examples.SimpleAttribute" });
+}", opt => opt.ExcludeAttributes = ["PublicApiGeneratorTests.Examples.SimpleAttribute"]);
         }
     }
 
