using PublicApiGeneratorTests.Examples;

namespace PublicApiGeneratorTests
{
    public class Interface_method_attributes : ApiGeneratorTestsBase
    {
        [Fact]
        public void Should_add_attribute_with_no_parameters()
        {
            AssertPublicApi<IMethodWithSimpleAttribute>(
@"namespace PublicApiGeneratorTests.Examples
{
    public interface IMethodWithSimpleAttribute
    {
        [PublicApiGeneratorTests.Examples.Simple]
        void Method();
    }
}");
        }

        [Fact]
        public void Should_add_attribute_with_positional_parameters()
        {
            AssertPublicApi<IMethodsWithAttributeWithPositionalParameters>(
@"namespace PublicApiGeneratorTests.Examples
{
    public interface IMethodsWithAttributeWithPositionalParameters
    {
        [PublicApiGeneratorTests.Examples.AttributeWithPositionalParameters1(""Hello"")]
        void Method1();
        [PublicApiGeneratorTests.Examples.AttributeWithPositionalParameters2(42)]
        void Method2();
        [PublicApiGeneratorTests.Examples.AttributeWithMultiplePositionalParameters(42, ""Hello world"")]
        void Method3();
    }
}");
        }

        [Fact]
        public void Should_add_attribute_with_named_parameters()
        {
            AssertPublicApi<IMethodsWithAttributeWithNamedParameters>(
@"namespace PublicApiGeneratorTests.Examples
{
    public interface IMethodsWithAttributeWithNamedParameters
    {
        [PublicApiGeneratorTests.Examples.AttributeWithNamedParameter(StringValue=""Hello"")]
        void Method1();
        [PublicApiGeneratorTests.Examples.AttributeWithNamedParameter(IntValue=42)]
        void Method2();
    }
}");
        }

        [Fact]
        public void Should_add_multiple_named_parameters_in_alphabetical_order()
        {
            AssertPublicApi<IMethodWithAttributeWithMultipleNamedParameters>(
@"namespace PublicApiGeneratorTests.Examples
{
    public interface IMethodWithAttributeWithMultipleNamedParameters
    {
        [PublicApiGeneratorTests.Examples.AttributeWithNamedParameter(IntValue=42, StringValue=""Hello world"")]
        void Method();
    }
}");
        }

        [Fact]
        public void Should_add_attribute_with_both_named_and_positional_parameters()
        {
            AssertPublicApi<IMethodWithAttributeWithBothNamedAndPositionalParameters>(
@"namespace PublicApiGeneratorTests.Examples
{
    public interface IMethodWithAttributeWithBothNamedAndPositionalParameters
    {
        [PublicApiGeneratorTests.Examples.AttributeWithNamedAndPositionalParameter(42, ""Hello world"", IntValue=13, StringValue=""Thingy"")]
        void Method();
    }
}");
        }

        [Fact]
        public void Should_expand_enum_flags()
        {
            AssertPublicApi<IMethodWithAttributeWithEnumFlags>(
@"namespace PublicApiGeneratorTests.Examples
{
    public interface IMethodWithAttributeWithEnumFlags
    {
        [PublicApiGeneratorTests.Examples.AttributeWithEnumFlags(PublicApiGeneratorTests.Examples.EnumWithFlags.One | PublicApiGeneratorTests.Examples.EnumWithFlags.Two | PublicApiGeneratorTests.Examples.EnumWithFlags.Three)]
        void Method();
    }
}");
        }

        [Fact]
        public void Should_handle_typeof_argument()
        {
            AssertPublicApi<IMethodWithAttributeWithType>(
@"namespace PublicApiGeneratorTests.Examples
{
    public interface IMethodWithAttributeWithType
    {
        [PublicApiGeneratorTests.Examples.AttributeWithTypeParameter(typeof(string))]
        void Method1();
        [PublicApiGeneratorTests.Examples.AttributeWithTypeParameter(typeof(PublicApiGeneratorTests.Examples.ComplexType))]
        void Method2();
        [PublicApiGeneratorTests.Examples.AttributeWithTypeParameter(typeof(PublicApiGeneratorTests.Examples.GenericType<PublicApiGeneratorTests.Examples.ComplexType>))]
        void Method3();
    }
}");
        }

        [Fact]
        public void Should_add_multiple_attributes_in_alphabetical_order()
        {
            AssertPublicApi<IMethodWithMultipleAttributes>(
@"namespace PublicApiGeneratorTests.Examples
{
    public interface IMethodWithMultipleAttributes
    {
        [PublicApiGeneratorTests.Examples.Attribute_AA]
        [PublicApiGeneratorTests.Examples.Attribute_MM]
        [PublicApiGeneratorTests.Examples.Attribute_ZZ]
        void Method();
    }
}");
        }

        [Fact]
        public void Should_skip_excluded_attribute()
        {
<<<<<<< HEAD
=======
            var options = new DefaultApiGeneratorOptions
            {
                ExcludeAttributes = ["PublicApiGeneratorTests.Examples.AttributeWithNamedParameterAttribute"]
            };

>>>>>>> a4885871
            AssertPublicApi<IMethodsWithAttributeWithNamedParameters>(
                @"namespace PublicApiGeneratorTests.Examples
{
    public interface IMethodsWithAttributeWithNamedParameters
    {
        void Method1();
        void Method2();
    }
}", opt => opt.ExcludeAttributes = new[] { "PublicApiGeneratorTests.Examples.AttributeWithNamedParameterAttribute" });
        }
    }

    namespace Examples
    {
        public interface IMethodWithSimpleAttribute
        {
            [SimpleAttribute]
            void Method();
        }

        public interface IMethodsWithAttributeWithPositionalParameters
        {
            [AttributeWithPositionalParameters1("Hello")]
            void Method1();

            [AttributeWithPositionalParameters2(42)]
            void Method2();

            [AttributeWithMultiplePositionalParameters(42, "Hello world")]
            void Method3();
        }

        public interface IMethodsWithAttributeWithNamedParameters
        {
            [AttributeWithNamedParameter(StringValue = "Hello")]
            void Method1();

            [AttributeWithNamedParameter(IntValue = 42)]
            void Method2();
        }

        public interface IMethodWithAttributeWithMultipleNamedParameters
        {
            [AttributeWithNamedParameter(StringValue = "Hello world", IntValue = 42)]
            void Method();
        }

        public interface IMethodWithAttributeWithBothNamedAndPositionalParameters
        {
            [AttributeWithNamedAndPositionalParameter(42, "Hello world", StringValue = "Thingy", IntValue = 13)]
            void Method();
        }

        public interface IMethodWithAttributeWithEnumFlags
        {
            [AttributeWithEnumFlags(EnumWithFlags.One | EnumWithFlags.Two | EnumWithFlags.Three)]
            void Method();
        }

        public interface IMethodWithAttributeWithType
        {
            [AttributeWithTypeParameterAttribute(typeof(string))]
            void Method1();
            [AttributeWithTypeParameterAttribute(typeof(ComplexType))]
            void Method2();
            [AttributeWithTypeParameterAttribute(typeof(GenericType<ComplexType>))]
            void Method3();
        }

        public interface IMethodWithMultipleAttributes
        {
            [Attribute_ZZ]
            [Attribute_MM]
            [Attribute_AA]
            void Method();
        }
    }
}<|MERGE_RESOLUTION|>--- conflicted
+++ resolved
@@ -131,14 +131,6 @@
         [Fact]
         public void Should_skip_excluded_attribute()
         {
-<<<<<<< HEAD
-=======
-            var options = new DefaultApiGeneratorOptions
-            {
-                ExcludeAttributes = ["PublicApiGeneratorTests.Examples.AttributeWithNamedParameterAttribute"]
-            };
-
->>>>>>> a4885871
             AssertPublicApi<IMethodsWithAttributeWithNamedParameters>(
                 @"namespace PublicApiGeneratorTests.Examples
 {
@@ -147,7 +139,7 @@
         void Method1();
         void Method2();
     }
-}", opt => opt.ExcludeAttributes = new[] { "PublicApiGeneratorTests.Examples.AttributeWithNamedParameterAttribute" });
+}", opt => opt.ExcludeAttributes = ["PublicApiGeneratorTests.Examples.AttributeWithNamedParameterAttribute"]);
         }
     }
 
