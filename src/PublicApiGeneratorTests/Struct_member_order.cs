using PublicApiGeneratorTests.Examples;

namespace PublicApiGeneratorTests
{
    public class Struct_member_order : ApiGeneratorTestsBase
    {
        [Fact]
        public void Should_output_in_known_order_and_alphabetically()
        {
<<<<<<< HEAD
=======
            var options = new DefaultApiGeneratorOptions
            {
                ExcludeAttributes = ["System.Runtime.CompilerServices.IsReadOnlyAttribute"]
            };

>>>>>>> a4885871
            // Fields, properties, events, methods, nested type (inc. delegates)
            AssertPublicApi<StructMemberOrder>(
@"namespace PublicApiGeneratorTests.Examples
{
    public struct StructMemberOrder
    {
        public int Field1;
        public int Field2;
        public int IField2;
        public int iField1;
        public int IProperty2 { get; set; }
        public int Property1 { get; set; }
        public int Property2 { get; set; }
        public int iProperty1 { get; set; }
        public event System.EventHandler Event1;
        public event System.EventHandler Event2;
        public event System.EventHandler IEvent2;
        public event System.EventHandler iEvent1;
        public void IMethod2() { }
        public void Method1() { }
        public void Method2() { }
        public void iMethod1() { }
        public delegate System.EventHandler Delegate1();
        public delegate System.EventHandler Delegate2();
        public delegate System.EventHandler IDelegate2();
        public delegate System.EventHandler iDelegate1();
    }
}", opt => opt.ExcludeAttributes = new[] { "System.Runtime.CompilerServices.IsReadOnlyAttribute" });
        }

        [Fact]
        public void Should_output_in_known_order_with_nested_class()
        {
<<<<<<< HEAD
=======
            var options = new DefaultApiGeneratorOptions
            {
                ExcludeAttributes = ["System.Runtime.CompilerServices.IsReadOnlyAttribute"]
            };

>>>>>>> a4885871
            // Fields, properties, events, methods
            AssertPublicApi<StructMemberOrderAndNestedClass>(
@"namespace PublicApiGeneratorTests.Examples
{
    public struct StructMemberOrderAndNestedClass
    {
        public int Field1;
        public int Field2;
        public int IField2;
        public int iField1;
        public int IProperty2 { get; set; }
        public int Property1 { get; set; }
        public int Property2 { get; set; }
        public int iProperty1 { get; set; }
        public event System.EventHandler Event1;
        public event System.EventHandler Event2;
        public event System.EventHandler IEvent2;
        public event System.EventHandler iEvent1;
        public void IMethod2() { }
        public void Method1() { }
        public void Method2() { }
        public void iMethod1() { }
        public struct AnotherNestedStruct
        {
            public int Field;
            public int IField;
            public int iField;
        }
        public class ClassMemberOrderAsNestedClass
        {
            public int Field1;
            public int Field2;
            public int IField2;
            public int iField1;
            public ClassMemberOrderAsNestedClass() { }
            public int IProperty2 { get; set; }
            public int Property1 { get; set; }
            public int Property2 { get; set; }
            public int iProperty1 { get; set; }
            public event System.EventHandler Event1;
            public event System.EventHandler Event2;
            public event System.EventHandler IEvent2;
            public event System.EventHandler iEvent1;
            public void IMethod2() { }
            public void Method1() { }
            public void Method2() { }
            public void iMethod1() { }
            public delegate System.EventHandler Delegate11();
            public delegate System.EventHandler Delegate21();
            public delegate System.EventHandler IDelegate21();
            public delegate System.EventHandler iDelegate11();
        }
        public delegate System.EventHandler Delegate1();
        public delegate System.EventHandler Delegate2();
        public delegate System.EventHandler IDelegate2();
        public delegate System.EventHandler iDelegate1();
    }
}", opt => opt.ExcludeAttributes = new[] { "System.Runtime.CompilerServices.IsReadOnlyAttribute" });
        }
    }

    namespace Examples
    {
        public struct StructMemberOrder
        {
            public int Field2;
            public int Field1;
            public int IField2;
            public int iField1;

            public event EventHandler Event2;
            public event EventHandler Event1;
            public event EventHandler IEvent2;
            public event EventHandler iEvent1;

            public delegate EventHandler Delegate2();
            public delegate EventHandler Delegate1();
            public delegate EventHandler IDelegate2();
            public delegate EventHandler iDelegate1();

            public int Property2 { get; set; }
            public int Property1 { get; set; }
            public int IProperty2 { get; set; }
            public int iProperty1 { get; set; }

            public void Method2() { }
            public void Method1() { }
            public void IMethod2() { }
            public void iMethod1() { }
        }

        public struct StructMemberOrderAndNestedClass
        {
            public int Field2;
            public int Field1;
            public int IField2;
            public int iField1;

            public event EventHandler Event2;
            public event EventHandler Event1;
            public event EventHandler IEvent2;
            public event EventHandler iEvent1;

            public delegate EventHandler Delegate2();
            public delegate EventHandler IDelegate2();

            public class ClassMemberOrderAsNestedClass
            {
                public int Field2;
                public int Field1;
                public int IField2;
                public int iField1;

                public event EventHandler Event2;
                public event EventHandler Event1;
                public event EventHandler IEvent2;
                public event EventHandler iEvent1;

                public delegate EventHandler Delegate21();
                public delegate EventHandler Delegate11();
                public delegate EventHandler IDelegate21();
                public delegate EventHandler iDelegate11();

                public int Property2 { get; set; }
                public int Property1 { get; set; }
                public int IProperty2 { get; set; }
                public int iProperty1 { get; set; }

                public void Method2() { }
                public void Method1() { }
                public void IMethod2() { }
                public void iMethod1() { }
            }

            public struct AnotherNestedStruct
            {
                public int Field;
                public int IField;
                public int iField;
            }

            public delegate EventHandler Delegate1();
            public delegate EventHandler iDelegate1();

            public int Property2 { get; set; }
            public int Property1 { get; set; }
            public int IProperty2 { get; set; }
            public int iProperty1 { get; set; }

            public void Method2() { }
            public void Method1() { }
            public void IMethod2() { }
            public void iMethod1() { }
        }
    }
}<|MERGE_RESOLUTION|>--- conflicted
+++ resolved
@@ -7,14 +7,6 @@
         [Fact]
         public void Should_output_in_known_order_and_alphabetically()
         {
-<<<<<<< HEAD
-=======
-            var options = new DefaultApiGeneratorOptions
-            {
-                ExcludeAttributes = ["System.Runtime.CompilerServices.IsReadOnlyAttribute"]
-            };
-
->>>>>>> a4885871
             // Fields, properties, events, methods, nested type (inc. delegates)
             AssertPublicApi<StructMemberOrder>(
 @"namespace PublicApiGeneratorTests.Examples
@@ -42,20 +34,12 @@
         public delegate System.EventHandler IDelegate2();
         public delegate System.EventHandler iDelegate1();
     }
-}", opt => opt.ExcludeAttributes = new[] { "System.Runtime.CompilerServices.IsReadOnlyAttribute" });
+}", opt => opt.ExcludeAttributes = ["System.Runtime.CompilerServices.IsReadOnlyAttribute"]);
         }
 
         [Fact]
         public void Should_output_in_known_order_with_nested_class()
         {
-<<<<<<< HEAD
-=======
-            var options = new DefaultApiGeneratorOptions
-            {
-                ExcludeAttributes = ["System.Runtime.CompilerServices.IsReadOnlyAttribute"]
-            };
-
->>>>>>> a4885871
             // Fields, properties, events, methods
             AssertPublicApi<StructMemberOrderAndNestedClass>(
 @"namespace PublicApiGeneratorTests.Examples
@@ -113,7 +97,7 @@
         public delegate System.EventHandler IDelegate2();
         public delegate System.EventHandler iDelegate1();
     }
-}", opt => opt.ExcludeAttributes = new[] { "System.Runtime.CompilerServices.IsReadOnlyAttribute" });
+}", opt => opt.ExcludeAttributes = ["System.Runtime.CompilerServices.IsReadOnlyAttribute"]);
         }
     }
 
